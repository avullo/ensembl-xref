--- conflicted
+++ resolved
@@ -78,21 +78,12 @@
   my $self = bless {}, $class;
 
   $self->dbc( Bio::EnsEMBL::DBSQL::DBConnection->new(
-<<<<<<< HEAD
-                                          -HOST   => $args{host},
-                                          -DBNAME => $args{dbname},
-                                          -USER   => $args{user},
-                                          -PASS   => $args{pass} // q{},
-                                          -PORT => $args{port} // '3306'
-              ) );
-=======
     -HOST   => $args{host},
     -DBNAME => $args{dbname},
     -USER   => $args{user},
     -PASS   => $args{pass} || '',
     -PORT => $args{port} || '3306'
   ) );
->>>>>>> 2d7ed000
   $self->verbose( $args{verbose} // 0 );
 
   return $self;
@@ -553,7 +544,6 @@
       confess "Your xref: $xref->{ACCESSION} does not have a source-id\n";
     }
 
-<<<<<<< HEAD
     # Create entry in xref table and note ID
     my $xref_id = $self->add_xref( {
       "acc"        => $xref->{ACCESSION},
@@ -573,50 +563,7 @@
     if ( defined $xref->{SEQUENCE} ) {
       if ( $self->primary_xref_id_exists($xref_id) ) {
         $self->_update_primary_xref_sequence( $xref->{SEQUENCE}, $xref_id );
-=======
-    #################################################################################
-    # Start of sql needed to add xrefs, primary_xrefs, synonym, dependent_xrefs etc..
-    #################################################################################
-    my $xref_sth = $self->dbi->prepare(
-'INSERT INTO xref (accession,version,label,description,source_id,species_id, info_type) VALUES(?,?,?,?,?,?,?)'
-    );
-    my $pri_insert_sth =
-      $self->dbi->prepare('INSERT INTO primary_xref VALUES(?,?,?,?)');
-    my $pri_update_sth = $self->dbi->prepare(
-                  'UPDATE primary_xref SET sequence=? WHERE xref_id=?');
-    my $syn_sth =
-      $self->dbi->prepare('INSERT IGNORE INTO synonym ( xref_id, synonym ) VALUES(?,?)');
-    my $dep_sth = $self->dbi->prepare(
-'INSERT INTO dependent_xref (master_xref_id, dependent_xref_id, linkage_annotation, linkage_source_id) VALUES(?,?,?,?)'
-    );
-    my $xref_update_label_sth =
-      $self->dbi->prepare('UPDATE xref SET label=? WHERE xref_id=?');
-    my $xref_update_descr_sth =
-      $self->dbi->prepare('UPDATE xref SET description=? WHERE xref_id=?');
-    my $pair_sth = $self->dbi->prepare('INSERT INTO pairs VALUES(?,?,?)');
-    my $xref_id_sth = $self->dbi->prepare(
-"SELECT xref_id FROM xref WHERE accession = ? AND source_id = ? AND species_id = ?"
-    );
-    my $primary_xref_id_sth =
-      $self->dbi->prepare('SELECT xref_id FROM primary_xref WHERE xref_id=?');
-
-    # disable error handling here as we'll do it ourselves
-    # reenabled it, as errorcodes are really unhelpful
-    $xref_sth->{RaiseError} = 0;
-    $xref_sth->{PrintError} = 0;
-
-    #################################################################################
-    # End of sql needed to add xrefs, primary_xrefs, synonym, dependent_xrefs etc..
-    #################################################################################
-
-    foreach my $xref ( @{$rxrefs} ) {
-      my ( $xref_id, $direct_xref_id );
-      if ( !( defined $xref->{ACCESSION} ) ) {
-        print
-"Your xref does not have an accession-number,so it can't be stored in the database\n"
-          || croak 'Could not write message';
-        return;
->>>>>>> 2d7ed000
+
       }
       else {
         $self->_add_primary_xref(
@@ -631,99 +578,15 @@
     # if there are dependent xrefs, add xrefs and dependent xrefs for them
     $self->add_multiple_dependent_xrefs( $xref_id, $xref );
 
-<<<<<<< HEAD
     # Add the pair data. refseq dna/pep pairs usually
     if ( defined $xref->{PAIR} ) {
       $self->_add_pair( $xref->{SOURCE_ID}, $xref->{ACCESSION}, $xref->{PAIR} );
     }
-=======
-      #############################################################################
-      # create entry in primary_xref table with sequence; if this is a "cumulative"
-      # entry it may already exist, and require an UPDATE rather than an INSERT
-      #############################################################################
-      if ( defined $xref->{SEQUENCE} ) {
-        $primary_xref_id_sth->execute($xref_id) or
-          croak( $self->dbi->errstr() );
-        my @row    = $primary_xref_id_sth->fetchrow_array();
-        my $exists = $row[0];
-        if ($exists) {
-          $pri_update_sth->execute( $xref->{SEQUENCE}, $xref_id ) or
-            croak( $self->dbi->errstr() );
-        }
-        else {
-          $pri_insert_sth->execute( $xref_id,
-                                    $xref->{SEQUENCE},
-                                    $xref->{SEQUENCE_TYPE},
-                                    $xref->{STATUS} ) or
-            croak( $self->dbi->errstr() );
-        }
-      }
->>>>>>> 2d7ed000
 
   } # foreach xref
 
-<<<<<<< HEAD
   return;
 } ## end sub upload_xref_object_graphs
-=======
-      #######################################################################
-      # if there are dependent xrefs, add xrefs and dependent xrefs for them
-      #######################################################################
-      foreach my $depref ( @{ $xref->{DEPENDENT_XREFS} } ) {
-        my %dep = %{$depref};
-
-        #################
-        # Insert the xref
-        #################
-# print "inserting $dep{ACCESSION},$dep{VERSION},$dep{LABEL},$dep{DESCRIPTION},$dep{SOURCE_ID},${\$xref->{SPECIES_ID}}\n";
-        $xref_sth->execute( $dep{ACCESSION},
-                            $dep{VERSION}     || 0,
-                            $dep{LABEL}       || $dep{ACCESSION},
-                            $dep{DESCRIPTION} || '',
-                            $dep{SOURCE_ID},
-                            $xref->{SPECIES_ID},
-                            'DEPENDENT' );
-
-        #####################################
-        # find the xref_id for dependent xref
-        #####################################
-        $xref_id_sth->execute( $dep{ACCESSION}, $dep{SOURCE_ID},
-                               $xref->{SPECIES_ID} );
-        my $dep_xref_id = ( $xref_id_sth->fetchrow_array() )[0];
-
-        if ( !( defined $dep_xref_id ) || $dep_xref_id == 0 ) {
-          print STDERR
-            "acc = $dep{ACCESSION} \nlink = $dep{LINKAGE_SOURCE_ID} \n"
-            . $self->dbi->err . "\n";
-          print STDERR "source = $dep{SOURCE_ID}\n";
-        }
-
-        #
-        # Add the linkage_annotation and source id it came from
-        #
-        $dep_sth->execute( $xref_id, $dep_xref_id,
-                           $dep{LINKAGE_ANNOTATION},
-                           $dep{LINKAGE_SOURCE_ID} ) or
-          croak( $self->dbi->errstr() );
-
-        #########################################################
-        # if there are synonyms, add entries in the synonym table
-        #########################################################
-        foreach my $syn ( @{ $dep{SYNONYMS} } ) {
-          $syn_sth->execute( $dep_xref_id, $syn ) or
-            croak( $self->dbi->errstr() . "\n $xref_id\n $syn\n" );
-        }    # foreach syn
-
-      }    # foreach dep
-
-      #################################################
-      # Add the pair data. refseq dna/pep pairs usually
-      #################################################
-      if ( defined $xref_id and defined $xref->{PAIR} ) {
-        $pair_sth->execute( $xref->{SOURCE_ID}, $xref->{ACCESSION},
-                            $xref->{PAIR} );
-      }
->>>>>>> 2d7ed000
 
 
 =head2 upload_direct_xrefs
@@ -1618,20 +1481,12 @@
 
   # Remember synonyms
   $sql = (<<"GLS");
-<<<<<<< HEAD
   SELECT  xref.accession, synonym.synonym
   FROM xref, source, synonym
   WHERE
     synonym.xref_id = xref.xref_id AND
     source.name LIKE ? AND
     xref.source_id = source.source_id
-=======
-SELECT  xref.accession, synonym.synonym
-  FROM xref, source, synonym
-    WHERE synonym.xref_id = xref.xref_id AND
-          source.name like '$name%' AND
-           xref.source_id = source.source_id
->>>>>>> 2d7ed000
 GLS
 
   @sql_params = ($name . '%');
@@ -1714,16 +1569,10 @@
 
   my $sql = (<<"GDH");
   SELECT xref.description, xref.label
-<<<<<<< HEAD
   FROM xref, source
   WHERE
     source.name LIKE ? AND
     xref.source_id = source.source_id
-=======
-    FROM xref, source
-      WHERE source.name LIKE '$name%' AND
-            xref.source_id = source.source_id
->>>>>>> 2d7ed000
 GDH
 
   my @sql_params = ($name . '%');
