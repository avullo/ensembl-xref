
=head1 LICENSE

See the NOTICE file distributed with this work for additional information
regarding copyright ownership.
Licensed under the Apache License, Version 2.0 (the "License");
you may not use this file except in compliance with the License.
You may obtain a copy of the License at

     http://www.apache.org/licenses/LICENSE-2.0

Unless required by applicable law or agreed to in writing, software
distributed under the License is distributed on an "AS IS" BASIS,
WITHOUT WARRANTIES OR CONDITIONS OF ANY KIND, either express or implied.
See the License for the specific language governing permissions and
limitations under the License.

=cut

=head1 CONTACT

  Please email comments or questions to the public Ensembl
  developers list at <http://lists.ensembl.org/mailman/listinfo/dev>.

  Questions may also be sent to the Ensembl help desk at
  <http://www.ensembl.org/Help/Contact>.

=cut

=head1 NAME

Bio::EnsEMBL::Xref::DBSQL::BaseAdaptor - A db adaptor for the xref database

=cut

=head1 DESCRIPTION

This is the base adaptor for loading xrefs into the species xref database during
the xref parsing stage in production. The aim of the module is to reduce
redundancy of code and keep the SQL to a constrained set of functions

=cut

package Bio::EnsEMBL::Xref::DBSQL::BaseAdaptor;

use strict;
use warnings;

use Carp;

use Bio::EnsEMBL::Utils::Exception;
use Bio::EnsEMBL::Xref::FetchFiles;
use Getopt::Long;
use IO::Uncompress::AnyUncompress '$AnyUncompressError';

use Bio::EnsEMBL::DBSQL::DBConnection;
use Bio::EnsEMBL::DBSQL::DBAdaptor;

my $base_dir = File::Spec->curdir();

my %xref_dependent_mapped;

my $verbose;

=head2 new
  Arg [1]    : proto
  Arg [2]    : arguments : { host => string, dbname => string, user => string, pass => string, port => int, group => string }
  Description: Initialisation class for the dbi connection
  Return type: self
  Caller     : internal

=cut

sub new {
  my ( $proto, %args ) = @_;

  my $class = ref $proto || $proto;
  my $self = bless {}, $class;

  $self->dbc( Bio::EnsEMBL::DBSQL::DBConnection->new(
                                         -HOST   => $args{host},
                                         -DBNAME => $args{dbname},
                                         -USER   => $args{user},
                                         -PASS   => $args{pass} // '',
                                         -PORT => $args{port} // '3306',
                                         -GROUP => $args{group} // '' )
  );
  $self->verbose( $args{verbose} // 0 );

  return $self;
}

=head2 dbc
  Description: Getter/Setter for the dbc object
  Return type: db_connection
  Caller     : internal

=cut

sub dbc {
  my ( $self, $arg ) = @_;
  ( defined $arg ) && ( $self->{_dbc} = $arg );
  return $self->{_dbc};
}

=head2 dbi
  Description: Getter/Setter for the dbi object
  Return type: DBI database handle
  Caller     : internal

=cut

sub dbi {
  my $self = shift;

  return $self->dbc->db_handle;
}

=head2 dba
  Description: Getter for the dba object
  Return type: Bio::EnsEMBL::DBSQL::DBAdaptor instance
  Caller     : internal
=cut

sub dba {
  my $self = shift;
  return
    Bio::EnsEMBL::DBSQL::DBAdaptor->new( -dbconn  => $self->dbc,
                                         -species => $self->species );
}

=head2 species
  Arg [1]    : (optional) string $arg
               The new value of the species
  Example    : $species = $dba->species()
  Description: Getter/Setter for the current species
  Returntype : string
  Exceptions : none
  Caller     : new
=cut

sub species {
  my ( $self, $arg ) = @_;

  if ( defined $arg ) {
    $self->{_species} = $arg;
  }
  return $self->{_species};
}

=head2 get_filehandle
  Arg [1]    : file name
  Description: Given a file name, returns a IO::Handle object.  Supports most common
               compression formats, e.g. zip, gzip, bzip2, lzma, xz.  If the given
               file name doesn't correspond to an existing file, the routine will
               try to add '.gz' to the file name or to remove any .'Z' or '.gz' and
               try again.  Throws on failure.
  Return type: filehandle
  Exceptions : confesses if not found
  Caller     : internal

=cut

sub get_filehandle {
  my ( $self, $file_name ) = @_;

  my $io = undef;

  if ( !( defined $file_name ) || $file_name eq '' ) {
    confess "No file name";
  }
  my $alt_file_name = $file_name;
  $alt_file_name =~ s/\.(gz|Z)$//x;

  if ( $alt_file_name eq $file_name ) {
    $alt_file_name .= '.gz';
  }

  if ( !-e $file_name ) {
    print "File $file_name does not exist, " .
      "will try $alt_file_name\n";
    $file_name = $alt_file_name;
  }

  # 'Transparent' lets IO::Uncompress modules read uncompressed input.
  # It should be on by default but set it just in case.
  $io = IO::Uncompress::AnyUncompress->new($file_name,
                                           'Transparent' => 1 )
    || confess("Can not open file '$file_name' because: $AnyUncompressError");

  print "Reading from '$file_name'...\n" if $verbose;
  
  return $io;
} ## end sub get_filehandle

=head2 get_id_from_species_name

  Arg [1]    : speciesname
  Description: Gets the species ID for a given species name
  Return type: integer
  Exceptions : confesses if not found
  Caller     : Bio::EnsEMBL::Xref::Mapper

=cut

sub get_id_from_species_name {
  my ( $self, $name ) = @_;

  if ( !defined $name ) {
    confess 'Undefined species name';
  }

  my $sql = 'SELECT species_id FROM species WHERE name=?';

  my @sql_params = ($name);
  my $sth        = $self->dbi->prepare_cached($sql);
  $sth->execute(@sql_params);

  my @row = $sth->fetchrow_array();
  my $species_id;
  if (@row) {
    $species_id = $row[0];
  }
  else {
    my $msg = "No ID for species name = '${name}'";
    confess $msg;
  }

  return $species_id;
} ## end sub get_id_from_species_name

=head2 get_species_names

=cut

sub get_species_names {
  my $self = shift;

  my $sth = $self->dbi->prepare_cached('SELECT name FROM species');
  $sth->execute();

  return $sth->fetchrow_arrayref;

}

=head2 get_source_id_for_source_name
  Arg [1]    : source name
  Arg [2]    : priority description
  Description: Gets the source ID for a given source name
  Return type: integer
  Exceptions : confesses if not found
  Caller     : internal

=cut

sub get_source_id_for_source_name {
  my ( $self, $source_name, $priority_desc ) = @_;

  if ( !defined $source_name ) {
    confess 'source_name undefined';
  }

  my $low_name = lc $source_name;
  my $sql      = 'SELECT source_id FROM source WHERE LOWER(name)=?';

  my @sql_params = ($low_name);
  if ( defined $priority_desc ) {
    $sql .= " AND LOWER(priority_description)=?";
    push @sql_params, lc $priority_desc;

    $source_name .= " ($priority_desc)";
  }
  my $sth = $self->dbi->prepare_cached($sql);
  $sth->execute(@sql_params);

  my @row = $sth->fetchrow_array();
  my $source_id;
  if (@row) {
    $source_id = $row[0];
  }
  else {
    my $msg = "No source_id for source_name='${source_name}'";
    if ( defined $priority_desc ) {
      $msg .= "priority_desc='${priority_desc}'";
    }
    confess $msg;
  }
  $sth->finish();

  return $source_id;
} ## end sub get_source_id_for_source_name

=head2 get_source_ids_for_source_name_pattern
  Arg [1]    : source name
  Description: Get a set of source IDs matching a source name pattern
               Adds % to each end of the source name and doe a like query to find
               all the matching source names source_ids.
  Return type: array
  Caller     : internal

=cut

sub get_source_ids_for_source_name_pattern {

  my ( $self, $source_name ) = @_;

  if ( !defined $source_name ) {
    confess 'source_name undefined';
  }

  my $sth = $self->dbi->prepare_cached(
               'SELECT source_id FROM source WHERE UPPER(name) LIKE ?');

  my $big_name = uc $source_name;
  $sth->execute("%${big_name}%");

  my @sources;
  while ( my @row = $sth->fetchrow_array() ) {
    push @sources, $row[0];
  }

  return @sources;
}

=head2 get_source_name_for_source_id
  Arg [1]    : source id
  Description: Gets the source name for a given source ID
  Return type: string
  Caller     : internal

=cut

sub get_source_name_for_source_id {
  my ( $self, $source_id ) = @_;

  if ( !defined $source_id ) {
    confess 'source_id undefined';
  }

  my $source_name;

  my $sql = 'SELECT name FROM source WHERE source_id= ?';
  my $sth = $self->dbi->prepare_cached($sql);
  $sth->execute($source_id);
  my @row = $sth->fetchrow_array();
  if (@row) {
    $sth->finish();
    $source_name = $row[0];
  }
  else {
    confess
"There is no entity with source-id  $source_id  in the source-table of the \n"
      . "xref-database. The source-id and the name of the source-id is hard-coded in populate_metadata.sql\n"
      . "and in the parser\n"
      . "Couldn't get source name for source ID $source_id\n";
  }

  return $source_name;
} ## end sub get_source_name_for_source_id

=head2 get_valid_xrefs_for_dependencies
  Arg [1]    : dependent name
  Arg [2]    : reverse ordered source name list
  Description: Get a hash to go from accession of a dependent xref to master_xref_id
               for all of source names given
  Return type: Hashref
  Caller     : internal

=cut

sub get_valid_xrefs_for_dependencies {
  my ( $self, $dependent_name, @reverse_ordered_source_list ) = @_;

  my %dependent_2_xref;

  my $sql = 'SELECT source_id FROM source WHERE LOWER(name) =?';
  my $sth = $self->dbi->prepare_cached($sql);
  my @dependent_sources;
  $sth->execute( lc $dependent_name );
  while ( my @row = $sth->fetchrow_array() ) {
    push @dependent_sources, $row[0];
  }

  my @sources;
  foreach my $name (@reverse_ordered_source_list) {
    $sth->execute( lc $name );
    while ( my @row = $sth->fetchrow_array() ) {
      push @sources, $row[0];
    }
  }

  my $dep_sql = (<<'DSS');
    SELECT d.master_xref_id, x2.accession
    FROM dependent_xref d, xref x1, xref x2
    WHERE x1.xref_id = d.master_xref_id AND
          x1.source_id = ? AND
          x2.xref_id = d.dependent_xref_id AND
          x2.source_id = ?
DSS

  $sth = $self->dbi->prepare_cached($dep_sql);
  foreach my $d (@dependent_sources) {
    foreach my $s (@sources) {
      $sth->execute( $s, $d );
      while ( my @row = $sth->fetchrow_array() ) {
        $dependent_2_xref{ $row[1] } = $row[0];
      }
    }
  }

  return \%dependent_2_xref;
} ## end sub get_valid_xrefs_for_dependencies

=head2 get_valid_xrefs_for_direct_xrefs
  Arg [1]    : direct name
  Arg [2]    : separator
  Description: Get a hash to go from accession of a direct xref to master_xref_id
               for all of source names given
  Return type: Hashref
  Caller     : internal

=cut

sub get_valid_xrefs_for_direct_xrefs {
  my ( $self, $direct_name, $separator ) = @_;

  my %direct_2_xref;

  my $sql = 'SELECT source_id FROM source WHERE name LIKE ?';
  my $sth = $self->dbi->prepare($sql);
  my @direct_sources;
  $sth->execute("${direct_name}%");
  while ( my @row = $sth->fetchrow_array() ) {
    push @direct_sources, $row[0];
  }

  my $gene_sql = <<"GDS";
    SELECT d.general_xref_id,
           d.ensembl_stable_id,
           'Gene',
           d.linkage_xref,
           x1.accession
    FROM gene_direct_xref d, xref x1
    WHERE x1.xref_id = d.general_xref_id AND
          x1.source_id=?
GDS

  my $transcript_sql = <<"TDS";
    SELECT d.general_xref_id,
           d.ensembl_stable_id,
           'Transcript',
           d.linkage_xref,
           x1.accession
    FROM transcript_direct_xref d, xref x1
    WHERE x1.xref_id = d.general_xref_id AND
          x1.source_id=?
TDS

  my $translation_sql = <<"PDS";
    SELECT d.general_xref_id,
           d.ensembl_stable_id,
           'TYPE',
           d.linkage_xref,
           x1.accession
    FROM translation_direct_xref d, xref x1
    WHERE x1.xref_id = d.general_xref_id AND
          x1.source_id=?
PDS

  my %sql_hash = ( Gene        => $gene_sql,
                   Transcript  => $transcript_sql,
                   Translation => $translation_sql );

  my @sth;
  my $i = 0;
  foreach my $type (qw(Gene Transcript Translation)) {
    $sth[ $i++ ] = $self->dbi->prepare_cached( $sql_hash{$type} );
  }

  foreach my $d (@direct_sources) {
    for my $ii ( 0 .. 2 ) {
      $sth[$ii]->execute($d);
      while ( my ( $gen_xref_id, $stable_id, $type, $link, $acc ) =
              $sth[$ii]->fetchrow_array() )
      {
        if ( !defined $link ) {
          $link = '';
        }
        $direct_2_xref{$acc} =
          $gen_xref_id . $separator .
          $stable_id . $separator . $type . $separator . $link;
      }
    }
  }

  return \%direct_2_xref;
} ## end sub get_valid_xrefs_for_direct_xrefs

=head2 label_to_acc
  Arg [1]    : source name
  Arg [2]    : species id
  Description: Get a hash of label to acc for a particular source name and
               species_id
  Return type: Hashref
  Caller     : internal

=cut

sub label_to_acc {

  my ( $self, $source_name, $species_id ) = @_;

  # First cache synonyms so we can quickly add them later
  my %synonyms;
  my $syn_sth =
    $self->dbi->prepare_cached('SELECT xref_id, synonym FROM synonym');
  $syn_sth->execute();

  my ( $xref_id, $synonym );
  $syn_sth->bind_columns( \$xref_id, \$synonym );
  while ( $syn_sth->fetch() ) {
    push @{ $synonyms{$xref_id} }, $synonym;
  }

  my %valid_codes;
  my @sources;

  my $big_name = uc $source_name;
  my $sql = 'SELECT source_id FROM source WHERE UPPER(name) LIKE ?';
  my $sth = $self->dbi->prepare_cached($sql);
  $sth->execute("${big_name}%");
  while ( my @row = $sth->fetchrow_array() ) {
    push @sources, $row[0];
  }

  foreach my $source (@sources) {
    $sql =
'SELECT label, xref_id FROM xref WHERE species_id = ? AND source_id = ?';
    $sth = $self->dbi->prepare_cached($sql);
    $sth->execute( $species_id, $source );
    while ( my @row = $sth->fetchrow_array() ) {
      $valid_codes{ $row[0] } = $row[1];
      # add any synonyms for this xref as well
      foreach my $syn ( @{ $synonyms{ $row[1] } } ) {
        $valid_codes{$syn} = $row[1];
      }
    }
  }

  return \%valid_codes;
} ## end sub label_to_acc

=head2 get_valid_codes
  Arg [1]    : source name
  Arg [2]    : species id
  Description: Hash of accession to array of xrefs.
               This is an array becouse more than one entry can exist. i.e. for
               uniprot and refseq we have direct and sequence match sets and we
               need to give both.
  Return type: Hashref
  Caller     : internal

=cut

sub get_valid_codes {

  my ( $self, $source_name, $species_id ) = @_;

  my %valid_codes;
  my @sources;

  my $big_name = uc $source_name;
  my $sql = 'SELECT source_id FROM source WHERE UPPER(name) LIKE ?';
  my $sth = $self->dbi->prepare_cached($sql);
  $sth->execute("%$big_name%");
  while ( my @row = $sth->fetchrow_array() ) {
    push @sources, $row[0];
  }

  foreach my $source (@sources) {
    $sql =
'SELECT accession, xref_id FROM xref WHERE species_id = ? AND source_id = ?';
    $sth = $self->dbi->prepare_cached($sql);
    $sth->execute( $species_id, $source );
    while ( my @row = $sth->fetchrow_array() ) {
      push @{ $valid_codes{ $row[0] } }, $row[1];
    }
  }

  return \%valid_codes;
} ## end sub get_valid_codes

=head2 upload_xref_object_graphs
  Arg [1]    : Array of xrefs
  Description: Upload xrefs to the database and associated data to the database
  Return type:
  Exceptions : confess if accession of source ID are not provided
  Caller     : internal

=cut

sub upload_xref_object_graphs {
  my ( $self, $rxrefs ) = @_;

  if ( !defined $rxrefs || !( scalar @{$rxrefs} ) ) {
    confess "Please give me some xrefs to load";
  }

  foreach my $xref ( @{$rxrefs} ) {
    if ( !( defined $xref->{ACCESSION} ) ) {
      confess "Your xref does not have an accession-number\n";
    }
    if ( !( defined $xref->{SOURCE_ID} ) ) {
      confess
        "Your xref: $xref->{ACCESSION} does not have a source-id\n";
    }

    # Create entry in xref table and note ID
    my $xref_id = $self->add_xref(
                      { "acc"     => $xref->{ACCESSION},
                        "version" => $xref->{VERSION} // 0,
                        "label" => $xref->{LABEL} // $xref->{ACCESSION},
                        "desc"  => $xref->{DESCRIPTION},
                        "source_id"    => $xref->{SOURCE_ID},
                        "species_id"   => $xref->{SPECIES_ID},
                        "info_type"    => $xref->{INFO_TYPE},
                        "update_label" => 1,
                        "update_desc"  => 1 } );

    # If there are any direct_xrefs, add these to the relevant tables
    $self->add_multiple_direct_xrefs( $xref->{DIRECT_XREFS} );

# create entry in primary_xref table with sequence; if this is a "cumulative"
# entry it may already exist, and require an UPDATE rather than an INSERT
    if ( defined $xref->{SEQUENCE} ) {
      if ( $self->primary_xref_id_exists($xref_id) ) {
        $self->_update_primary_xref_sequence( $xref->{SEQUENCE},
                                              $xref_id );

      }
      else {
        $self->_add_primary_xref( $xref_id, $xref->{SEQUENCE},
                                  $xref->{SEQUENCE_TYPE},
                                  $xref->{STATUS} );
      }
    }

    # if there are synonyms, add entries in the synonym table
    $self->add_multiple_synonyms( $xref_id, $xref->{SYNONYMS} );

  # if there are dependent xrefs, add xrefs and dependent xrefs for them
    $self->add_multiple_dependent_xrefs( $xref_id,
                                         $xref->{DEPENDENT_XREFS} );

    # Add the pair data. refseq dna/pep pairs usually
    if ( defined $xref->{PAIR} ) {
      $self->_add_pair( $xref->{SOURCE_ID}, $xref->{ACCESSION},
                        $xref->{PAIR} );
    }

  }    # foreach xref

  return;
} ## end sub upload_xref_object_graphs

=head2 upload_direct_xrefs
  Arg [1]    : Array of direct xrefs
  Description: Add direct xref to the table XXX_direct_xref. (XXX -E<gt> Gene,
               Transcript or Translation. Xref has to exist already, this module
               just adds to the direct_xref table.
               $direct_xref is a reference to an array of hash objects.
  Return type:
  Caller     : internal

=cut

sub upload_direct_xrefs {
  my ( $self, $direct_xref ) = @_;
  for my $dr ( @{$direct_xref} ) {

    # Find the xref_id for this accession and source
    my $general_xref_id =
      $self->get_xref( $dr->{ACCESSION}, $dr->{SOURCE_ID},
                       $dr->{SPECIES_ID} );

    # If found add the direct xref else write error message
    if ($general_xref_id) {
      $self->add_direct_xref( $general_xref_id,
                              $dr->{STABLE_ID},
                              $dr->{ENSEMBL_TYPE},
                              $dr->{LINKAGE_XREF} );
    }
    else {
      print {*STDERR} 'Problem Could not find accession ' .
        $dr->{ACCESSION} . ' for source ' . $dr->{SOURCE} .
        ' so not able to add direct xref to ' . $dr->{STABLE_ID} . "\n";
    }
  }
  return;
}

=head2 add_meta_pair
  Arg [1]    : Scalar; the key
  Arg [2]    : Scalar; the value
  Description: Insert into the meta table the key and value.
  Return type: None
  Caller     : Bio::EnsEMBL::Xref::Mapper

=cut

sub add_meta_pair {

  my ( $self, $key, $value ) = @_;

  unless ( defined $key and defined $value ) {
    confess 'Need to specify (key, value) pair';
  }

  my $sth = $self->dbi->prepare_cached(
    'INSERT INTO meta (meta_key, meta_value, date) VALUES (?, ?, NOW())'
  );
  $sth->execute( $key, $value );

  return;
}

=head2 add_alt_allele

  Arg [1]    : Scalar; the allele id
  Arg [2]    : Scalar; the gene id
  Arg [3]    : Boolean; if it's reference
  Description: Insert into the alt allele table
  Return type: None
  Caller     : Bio::EnsEMBL::Xref::Mapper

=cut

sub add_alt_allele {

  my ( $self, $allele_id, $gene_id, $is_reference ) = @_;

  unless ( defined $allele_id and
           defined $gene_id and
           defined $is_reference )
  {
    confess 'Need to specify (allele_id, gene_id, is_reference)';
  }

  my $sth = $self->dbi->prepare_cached(
'INSERT INTO alt_allele (alt_allele_id, gene_id, is_reference) VALUES (?, ?, ?)'
  );
  $sth->execute( $allele_id, $gene_id, $is_reference );

  return;
}

=head2 delete_alt_alleles

  Arg [ ]    : none
  Description: Delete entries in alt allele table
  Return type: none
  Caller     : Bio::EnsEMBL::Xref::Mapper

=cut

sub delete_alt_alleles {
  my $self = shift;

  my $sth = $self->dbi->prepare_cached('TRUNCATE alt_allele');
  $sth->execute;

  return;
}

=head2 get_xref_sources
  Description: Create a hash of all the source names for xrefs
  Return type: Hashref
  Caller     : internal

=cut

sub get_xref_sources {

  my $self = shift;

  my %sourcename_to_sourceid;

  my $sth =
    $self->dbi->prepare_cached('SELECT name, source_id FROM source');
  $sth->execute() or croak( $self->dbi->errstr() );
  while ( my @row = $sth->fetchrow_array() ) {
    my $source_name = $row[0];
    my $source_id   = $row[1];
    $sourcename_to_sourceid{$source_name} = $source_id;
  }

  return %sourcename_to_sourceid;
}

=head2 get_xref_id
  Arg [1]    : xref entry
  Description: Get the xref internal id
               If there was an error, an xref with the same acc & source already
               exists. If so, find its ID, otherwise get ID of xref just inserted
  Return type: integer
  Caller     : internal

=cut

sub get_xref_id {
  my ( $self, $arg_ref ) = @_;
  my $acc = $arg_ref->{acc} ||
    confess 'Need an accession for get_xref_id';
  my $source = $arg_ref->{source_id} ||
    confess 'Need a source_id for get_xref_id';
  my $species = $arg_ref->{species_id} ||
    confess 'Need a species_id for get_xref_id';

  my $id = $self->get_xref( $acc, $source, $species );

  return $id;
}

=head2 primary_xref_id_exists
  Arg [1]    : xref_id
  Description: If primary xref already exists for a partiuclar xref_id return 1
               else return 0
  Return type: integer
  Caller     : internal

=cut

sub primary_xref_id_exists {

  my ( $self, $xref_id ) = @_;

  my $exists = 0;

  my $sth = $self->dbi->prepare_cached(
                    'SELECT xref_id FROM primary_xref WHERE xref_id=?');
  $sth->execute($xref_id) or confess $self->dbi->errstr();
  my @row    = $sth->fetchrow_array();
  my $result = $row[0];
  if ( defined $result ) { $exists = 1; }

  $sth->finish();

  return $exists;
}

<<<<<<< HEAD
=head2 get_taxonomy_from_species_id
  Arg [1]    : species ID
  Description: Get the taxon id for a particular species id
  Return type: Hashref
  Caller     : internal

=cut

sub get_taxonomy_from_species_id {
  my ( $self, $species_id ) = @_;
  my %hash;

  my $sth = $self->dbi->prepare_cached(
                "SELECT taxonomy_id FROM species WHERE species_id = ?");
  $sth->execute($species_id) or croak( $self->dbi->errstr() );

  while ( my @row = $sth->fetchrow_array() ) {
    $hash{ $row[0] } = 1;
  }

  return \%hash;
}

=======
>>>>>>> 79deccf5
=head2 get_direct_xref
  Arg [1]    : stable ID
  Arg [2]    : ensembl object type (Gene, Transcript, Translation)
  Arg [3]    : linked xref id
  Description: xref_ids for a given stable id and linkage_xref
  Return type: array or integer
  Caller     : internal

=cut

sub get_direct_xref {
  my ( $self, $stable_id, $type, $link ) = @_;

  $type = lc $type;

  my %sql_hash = (
    gene =>
"SELECT general_xref_id FROM gene_direct_xref d WHERE ensembl_stable_id = ? AND linkage_xref ",
    transcript =>
"SELECT general_xref_id FROM transcript_direct_xref d WHERE ensembl_stable_id = ? AND linkage_xref ",
    translation =>
"SELECT general_xref_id FROM translation_direct_xref d WHERE ensembl_stable_id = ? AND linkage_xref "
  );

  my $sql        = $sql_hash{$type};
  my @sql_params = ($stable_id);
  if ( defined $link ) {
    $sql .= '= ?';
    push @sql_params, $link;
  }
  else {
    $sql .= 'IS NULL';
  }
  my $direct_sth = $self->dbi->prepare_cached($sql);

  $direct_sth->execute(@sql_params) || confess( $self->dbi->errstr() );
  if ( wantarray() ) {
    # Generic behaviour

    my @results;

    my $all_rows = $direct_sth->fetchall_arrayref();
    foreach my $row_ref ( @{$all_rows} ) {
      push @results, $row_ref->[0];
    }

    return @results;
  }
  else {
    # Backwards-compatible behaviour. FIXME: can we get rid of it?
    # There seem to be no parsers present relying on the old behaviour
    # any more
    if ( my @row = $direct_sth->fetchrow_array() ) {
      $direct_sth->finish();
      return $row[0];
    }
  }

  return;
} ## end sub get_direct_xref

=head2 get_xref
  Arg [1]    : accession
  Arg [2]    : source ID
  Arg [3]    : species ID
  Description: return the xref_id for a particular accession, source and species
               if not found return undef
  Return type: integer
  Caller     : internal

=cut

sub get_xref {
  my ( $self, $acc, $source, $species_id ) = @_;

  # If the statement handle does nt exist create it.
  my $sql =
'SELECT xref_id FROM xref WHERE accession = ? AND source_id = ? AND species_id = ?';
  my $get_xref_sth = $self->dbi->prepare_cached($sql);

  # Find the xref_id using the sql above
  $get_xref_sth->execute( $acc, $source, $species_id ) or
    croak( $self->dbi->errstr() );
  if ( my @row = $get_xref_sth->fetchrow_array() ) {

    # Calling finish() as we only require the first row only
    $get_xref_sth->finish();

    return $row[0];
  }

  return;
}

=head2 get_object_xref
  Arg [1]    : xref ID
  Arg [2]    : ensembl ID
  Arg [3]    : ensembl object type (Gene, Transcript, Translation)
  Description: return the object_xref_id for a particular xref_id, ensembl_id
               and ensembl_object_type. If not found return undef
  Return type: integer
  Caller     : internal

=cut

sub get_object_xref {
  my ( $self, $xref_id, $ensembl_id, $object_type ) = @_;

  my $sql =
'SELECT object_xref_id FROM object_xref WHERE xref_id = ? AND ensembl_object_type = ? AND ensembl_id = ?';
  my $get_object_xref_sth = $self->dbi->prepare_cached($sql);

  #
  # Find the object_xref_id using the sql above
  #
  $get_object_xref_sth->execute( $xref_id, $object_type, $ensembl_id )
    or
    croak( $self->dbi->errstr() );
  if ( my @row = $get_object_xref_sth->fetchrow_array() ) {
    $get_object_xref_sth->finish();
    return $row[0];
  }

  return;
} ## end sub get_object_xref

=head2 add_coordinate_xref
  Arg [1]    : coordinate_xref
  Description: Create an entry in the coordinate_xref table
               and return a new coordinate_xref_id.
  Return type: integer
  Caller     : internal

=cut

sub add_coordinate_xref {
  my ( $self, $arg_ref ) = @_;

  my $accession    = $arg_ref->{accession} || confess 'add_coordinate_xref needs an accession';
  my $source_id    = $arg_ref->{source_id} || confess 'add_coordinate_xref needs a source_id';
  my $species_id   = $arg_ref->{species_id} || confess 'add_coordinate_xref needs a species_id';
  my $chromosome   = $arg_ref->{chromosome} || confess 'add_coordinate_xref needs a chromosome';
  my $strand       = $arg_ref->{strand} || confess 'add_coordinate_xref needs a strand';
  my $txStart      = $arg_ref->{txStart} || confess 'add_coordinate_xref needs a txSTart';
  my $txEnd        = $arg_ref->{txEnd} || confess 'add_coordinate_xref needs a txEnd';
  my $cdsStart     = $arg_ref->{cdsStart};
  my $cdsEnd       = $arg_ref->{cdsEnd};
  my $exonStarts   = $arg_ref->{exonStarts} || confess 'add_coordinate_xref needs exonStarts';
  my $exonEnds     = $arg_ref->{exonEnds} || confess 'add_coordinate_xref needs exonEnds';

  my $sql = (<<"AXS");
  INSERT INTO coordinate_xref
  ( source_id,  species_id,
    accession,
    chromosome, strand,
    txStart,    txEnd,
    cdsStart,   cdsEnd,
    exonStarts, exonEnds )
  VALUES (?, ?, ?, ?, ?, ?, ?, ?, ?, ?, ?)
AXS

  my $add_coordinate_xref_sth = 
    $self->dbi->prepare_cached( $sql );

  # Add the xref and confess if it fails
  $add_coordinate_xref_sth->execute( $source_id, $species_id, $accession, $chromosome,
                          $strand, $txStart, $txEnd, $cdsStart, $cdsEnd,
                          $exonStarts, $exonEnds ) or
    confess $self->dbi->errstr() . "\n$accession\t$source_id\t$species_id\n";

  return $add_coordinate_xref_sth->{'mysql_insertid'};

} ## end sub add_coordinate_xref


=head2 add_xref
  Arg [1]    : xref
  Description: Create an xref
               If the xref already exists, return the matching xref_id else create
               and return a new xref_id.
  Return type: integer
  Caller     : internal

=cut

sub add_xref {
  my ( $self, $arg_ref ) = @_;

  my $acc = $arg_ref->{acc} || confess 'add_xref needs an acc';
  my $source_id = $arg_ref->{source_id} ||
    confess 'add_xref needs a source_id';
  my $species_id = $arg_ref->{species_id} ||
    confess 'add_xref needs a species_id';
  my $label        = $arg_ref->{label} // $acc;
  my $description  = $arg_ref->{desc};
  my $version      = $arg_ref->{version} // 0;
  my $info_type    = $arg_ref->{info_type} // 'MISC';
  my $info_text    = $arg_ref->{info_text} // q{};
  my $update_label = $arg_ref->{update_label};
  my $update_desc  = $arg_ref->{update_desc};

  # See if it already exists. It so return the xref_id for this one.
  my $xref_id = $self->get_xref( $acc, $source_id, $species_id );
  if ( defined $xref_id ) {
    if ($update_label) {
      $self->_update_xref_label( $xref_id, $label );
    }
    if ($update_desc) {
      $self->_update_xref_description( $xref_id, $description );
    }
    return $xref_id;
  }

  my $sql = (<<"AXS");
  INSERT INTO xref (
    accession, version, label, description,
    source_id, species_id, info_type, info_text)
  VALUES (?,?,?,?,?,?,?,?)
AXS

  my $add_xref_sth = $self->dbi->prepare_cached($sql);

  # If the description is more than 255 characters, chop it off and add
  # an indication that it has been truncated to the end of it.
  if ( defined $description && ( ( length $description ) > 255 ) ) {
    my $truncmsg = ' /.../';
    substr $description, 255 - ( length $truncmsg ), length $truncmsg,
      $truncmsg;
  }

  # Add the xref and confess if it fails
  $add_xref_sth->execute( $acc,         $version // 0, $label,
                          $description, $source_id,    $species_id,
                          $info_type,   $info_text ) or
    confess $self->dbi->errstr() .
    "\n $acc\t$label\t\t$source_id\t$species_id\n";

  return $add_xref_sth->{'mysql_insertid'};
} ## end sub add_xref

=head2 add_object_xref
  Arg [1]    : xref
  Description: Create an object_xref
               If it already exists return the object_xref_id otherwise create it
               and return the new object_xref_id
  Return type: integer
  Caller     : internal

=cut

sub add_object_xref {
  my ( $self, $arg_ref ) = @_;

  my $xref_id = $arg_ref->{xref_id} ||
    confess 'add_object_xref needs an xref_id';
  my $ensembl_id = $arg_ref->{ensembl_id} ||
    confess 'add_object_xref needs an ensembl_id';
  my $object_type = $arg_ref->{object_type} ||
    confess 'add_object_xref needs an object_type';

  # See if it already exists. It so return the xref_id for this one.
  my $object_xref_id =
    $self->get_object_xref( $xref_id, $ensembl_id, $object_type );
  if ( defined $object_xref_id ) {
    return $object_xref_id;
  }

  my $add_object_xref_sth = $self->dbi->prepare_cached(
'INSERT INTO object_xref (ensembl_id, ensembl_object_type, xref_id) VALUES (?,?,?)'
  );

  # Add the object_xref and confess if it fails
  $add_object_xref_sth->execute( $ensembl_id, $object_type, $xref_id )
    or
    confess $self->dbi->errstr() .
    "\n $ensembl_id\t$object_type\t\t$xref_id\n";

  return $add_object_xref_sth->{'mysql_insertid'};
} ## end sub add_object_xref

=head2 add_identity_xref
  Arg [1]    : xref object
  Description: Create an identity_xref
  Return type:
  Exceptions : Throw if execution fails
  Caller     : internal

=cut

sub add_identity_xref {
  my ( $self, $arg_ref ) = @_;

  my $object_xref_id = $arg_ref->{object_xref_id} ||
    confess 'add_identity_xref needs an object_xref_id';
  my $score = $arg_ref->{score} ||
    confess 'add_identity_xref needs a score';
  my $target_identity = $arg_ref->{target_identity} ||
    confess 'add_identity_xref needs a target_identity';
  my $query_identity = $arg_ref->{query_identity} ||
    confess 'add_identity_xref needs a query_identity';

  my $add_identity_xref_sth =
    $self->dbi->prepare_cached( 'INSERT INTO identity_xref ' .
           '(object_xref_id, score, query_identity, target_identity) ' .
           'VALUES(?,?,?,?)' );

  # Add the object_xref and confess if it fails
  $add_identity_xref_sth->execute( $object_xref_id, $score,
                                   $query_identity, $target_identity
    ) or
    confess( $self->dbi->errstr() .
      "\n$object_xref_id\t$score\t\t$query_identity\t$target_identity\n"
    );

  return;
} ## end sub add_identity_xref

=head2 add_to_direct_xrefs
  Arg [1]    : xref object
  Description: Create new xref if needed and add as a direct xref to a stable_id
               Note that a corresponding method for dependent xrefs is called
               add_dependent_xref()
  Return type:
  Caller     : internal

=cut

sub add_to_direct_xrefs {
  my ( $self, $arg_ref ) = @_;

  my $stable_id = $arg_ref->{stable_id} ||
    confess('Need a direct_xref on which this xref linked too');
  my $type = $arg_ref->{type} ||
    confess('Need a table type on which to add');
  my $acc = $arg_ref->{acc} ||
    confess('Need an accession of this direct xref');
  my $source_id = $arg_ref->{source_id} ||
    confess('Need a source_id for this direct xref');
  my $species_id = $arg_ref->{species_id} ||
    confess('Need a species_id for this direct xref');
  my $version   = $arg_ref->{version} // 0;
  my $label     = $arg_ref->{label} // $acc;
  my $desc      = $arg_ref->{desc};
  my $linkage   = $arg_ref->{linkage};
  my $info_text = $arg_ref->{info_text} // q{};

  my $direct_xref_id =
    $self->add_xref(
                     { acc        => $acc,
                       source_id  => $source_id,
                       species_id => $species_id,
                       label      => $label,
                       desc       => $desc,
                       version    => $version,
                       info_type  => 'DIRECT',
                       info_text  => $info_text } );

  # Now add the direct info
  $self->add_direct_xref( $direct_xref_id, $stable_id, $type,
                          $linkage );
  return;
} ## end sub add_to_direct_xrefs

=head2 add_direct_xref
  Arg [1]    : xref ID
  Arg [2]    : ensembl stable ID
  Arg [3]    : ensembl object type (Gene, Transcript, Translation)
  Arg [4]    : linkage type
  Arg [5]    : updated info type
  Description: Add a single record to the direct_xref table.
               Note that an xref must already have been added to the xref table
               Note that a corresponding method for dependent xrefs is called
               add_dependent_xref_maponly()
  Return type:
  Caller     : internal

=cut

sub add_direct_xref {
  my ( $self, $general_xref_id, $ensembl_stable_id, $ensembl_type,
       $linkage_type, $update_info_type )
    = @_;

  # Check if such a mapping exists yet. Make sure get_direct_xref() is
  # invoked in list context, otherwise it will fall back to legacy
  # behaviour of returning a single xref_id even when multiple ones
  # match.
  # Note: get_direct_xref() does not currently cache its output,
  # consider changing this should performance become an issue
  my @existing_xref_ids =
    $self->get_direct_xref( $ensembl_stable_id, $ensembl_type,
                            $linkage_type );
  if ( scalar grep { $_ == $general_xref_id } @existing_xref_ids ) {
    return;
  }

  my %sql_hash = (
     gene        => 'INSERT INTO gene_direct_xref VALUES (?,?,?)',
     transcript  => 'INSERT INTO transcript_direct_xref VALUES (?,?,?)',
     translation => 'INSERT INTO translation_direct_xref VALUES (?,?,?)'
  );

  my $add_direct_xref_sth =
    $self->dbi->prepare_cached( $sql_hash{ lc $ensembl_type } );

  $add_direct_xref_sth->execute( $general_xref_id, $ensembl_stable_id,
                                 $linkage_type );

  if ( defined $update_info_type ) {
    $self->_update_xref_info_type( $general_xref_id, 'DIRECT' );
  }

  return;
} ## end sub add_direct_xref

=head2 add_multiple_direct_xrefs
  Arg [1]    : xref object
  Description: Add multiple records to the direct_xref table.
  Return type:
  Caller     : internal

=cut

sub add_multiple_direct_xrefs {
  my ( $self, $direct_xrefs ) = @_;

  foreach my $direct_xref ( @{$direct_xrefs} ) {
    $self->add_to_direct_xrefs(
          { stable_id => $direct_xref->{STABLE_ID},
            type      => $direct_xref->{ENSEMBL_TYPE},
            linkage   => $direct_xref->{LINKAGE_TYPE},
            acc       => $direct_xref->{ACCESSION},
            version   => $direct_xref->{VERSION} // 0,
            label => $direct_xref->{LABEL} // $direct_xref->{ACCESSION},
            desc  => $direct_xref->{DESCRIPTION},
            source_id  => $direct_xref->{SOURCE_ID},
            species_id => $direct_xref->{SPECIES_ID},
            info_text  => $direct_xref->{INFO_TEXT},
            info_type  => $direct_xref->{LINKAGE_TYPE} } );
  }

  return;
}    ## sub add_multiple_direct_xrefs

=head2 add_dependent_xref
  Arg [1]    : dependent xref
  Description: Create/Add xref and add it as a dependency of the master
               Note that a corresponding method for direct xrefs is called
               add_to_direct_xrefs()
  Return type: integer
  Caller     : internal

=cut

sub add_dependent_xref {
  my ( $self, $arg_ref ) = @_;

  my $master_xref = $arg_ref->{master_xref_id} ||
    confess('Need a master_xref_id on which this xref linked too');
  my $acc = $arg_ref->{acc} ||
    confess('Need an accession of this dependent xref');
  my $source_id = $arg_ref->{source_id} ||
    confess('Need a source_id for this dependent xref');
  my $species_id = $arg_ref->{species_id} ||
    confess('Need a species_id for this dependent xref');
  my $version   = $arg_ref->{version} // 0;
  my $label     = $arg_ref->{label} // $acc;
  my $desc      = $arg_ref->{desc};
  my $linkage   = $arg_ref->{linkage};
  my $info_text = $arg_ref->{info_text} // q{};

  my $dependent_xref_id =
    $self->add_xref(
                     { acc        => $acc,
                       source_id  => $source_id,
                       species_id => $species_id,
                       label      => $label,
                       desc       => $desc,
                       version    => $version,
                       info_type  => 'DEPENDENT',
                       info_text  => $info_text } );

  # Now add the dependency mapping
  $self->add_dependent_xref_maponly( $dependent_xref_id, $source_id,
                                     $master_xref, $linkage );

  return $dependent_xref_id;
} ## end sub add_dependent_xref

=head2 add_dependent_xref_maponly
  Arg [1]    : dependent xref ID
  Arg [2]    : dependent source ID
  Arg [3]    : master xref ID
  Arg [4]    : master source ID
  Arg [5]    : update info type
  Description: Add a single record to the dependent_xref table.
               Note that an xref must already have been added to the xref table
               Note that a corresponding method for direct xrefs is called add_direct_xref()
  Return type:
  Caller     : internal

=cut

sub add_dependent_xref_maponly {
  my ( $self, $dependent_id, $dependent_source_id, $master_id,
       $master_source_id, $update_info_type )
    = @_;

  my $sql = (<<'ADX');
INSERT INTO dependent_xref
  (master_xref_id,dependent_xref_id,linkage_annotation,linkage_source_id)
  VALUES (?,?,?,?)
ADX
  my $add_dependent_xref_sth = $self->dbi->prepare_cached($sql);

  # If the dependency cannot be found in %xref_dependent_mapped,
  # i.e. has not been set yet, add it
  if (( !defined $xref_dependent_mapped{"$master_id|$dependent_id"} ) ||
      $xref_dependent_mapped{"$master_id|$dependent_id"} ne
      $master_source_id )
  {

    $add_dependent_xref_sth->execute( $master_id, $dependent_id,
                            $master_source_id, $dependent_source_id ) ||
      confess( $self->dbi->errstr() .
"\n$master_id\t$dependent_id\t$master_source_id\t$dependent_source_id"
      );

    $xref_dependent_mapped{"$master_id|$dependent_id"} =
      $master_source_id;
  }

  if ( defined $update_info_type ) {
    $self->_update_xref_info_type( $dependent_id, 'DEPENDENT' );
  }

  return;
} ## end sub add_dependent_xref_maponly

=head2 add_multiple_dependent_xrefs
  Arg [1]    : xref ID
  Arg [2]    : xref
  Description: Add dependent xrefs to the xref table along with dependent xref mappings
  Return type:
  Caller     : internal

=cut

sub add_multiple_dependent_xrefs {
  my ( $self, $xref_id, $dependent_xrefs ) = @_;

  foreach my $depref ( @{$dependent_xrefs} ) {
    my %dep = %{$depref};

    # Insert the xref
    my $dep_xref_id =
      $self->add_xref(
                       { "acc"        => $dep{ACCESSION},
                         "version"    => $dep{VERSION} // 1,
                         "label"      => $dep{LABEL} // $dep{ACCESSION},
                         "desc"       => $dep{DESCRIPTION},
                         "source_id"  => $dep{SOURCE_ID},
                         "species_id" => $dep{SPECIES_ID},
                         "info_type"  => 'DEPENDENT' } );

    # Add the linkage_annotation and source id it came from
    $self->add_dependent_xref_maponly(
                                  $dep_xref_id, $dep{LINKAGE_SOURCE_ID},
                                  $xref_id,     $dep{LINKAGE_ANNOTATION}
    );

    # if there are synonyms, add entries in the synonym table
    foreach my $syn ( @{ $dep{SYNONYMS} } ) {
      $self->add_synonym( $dep_xref_id, $syn );
    }    # foreach syn
  }    # foreach dep

  return;
} ## end sub add_multiple_dependent_xrefs

=head2 add_to_syn_for_mult_sources
  Arg [1]    : accession
  Arg [2]    : source IDs
  Arg [3]    : synonym
  Arg [4]    : species ID
  Description: Add synonyms for a particular accession for one or more sources.
               This is for priority xrefs where we have more than one source
               but want to write synonyms for each with the same accession
  Return type:
  Caller     : internal

=cut

sub add_to_syn_for_mult_sources {
  my ( $self, $acc, $sources, $syn, $species_id ) = @_;

  foreach my $source_id ( @{$sources} ) {
    my $xref_id = $self->get_xref( $acc, $source_id, $species_id );
    if ( defined $xref_id ) {
      $self->add_synonym( $xref_id, $syn );
    }
  }

  return;
}

=head2 add_to_syn
  Arg [1]    : accession
  Arg [2]    : source id
  Arg [3]    : synonym
  Arg [4]    : species ID
  Description: Add synomyn for an xref given by accession and source_id
  Return type:
  Caller     : internal

=cut

sub add_to_syn {
  my ( $self, $acc, $source_id, $syn, $species_id ) = @_;

  my $xref_id = $self->get_xref( $acc, $source_id, $species_id );
  if ( defined $xref_id ) {
    $self->add_synonym( $xref_id, $syn );
  }
  else {
    confess( "Could not find acc $acc in " .
            "xref table source = $source_id of species $species_id\n" );
  }

  return;
}

=head2 add_synonym
  Arg [1]    : xref ID
  Arg [2]    : synonym
  Description: Add synomyn for an xref given by xref_id
  Return type:
  Caller     : internal

=cut

sub add_synonym {
  my ( $self, $xref_id, $syn ) = @_;
  my $add_synonym_sth = $self->dbi->prepare_cached(
         'INSERT IGNORE INTO synonym ( xref_id, synonym ) VALUES(?,?)');
  $add_synonym_sth->execute( $xref_id, $syn ) or
    confess( $self->dbi->errstr() .
         "\n $xref_id\n $syn\n\n" . $add_synonym_sth->errstr() . "\n" );

  return;
}    ## sub add_synonym

=head2 add_multiple_synonyms
  Arg [1]    : xref ID
  Arg [2]    : Listref : synonyms
  Description: Add multiple synomyns for an xref given by xref_id
  Return type:
  Caller     : internal

=cut

sub add_multiple_synonyms {
  my ( $self, $xref_id, $synonyms ) = @_;

  foreach my $syn ( @{$synonyms} ) {
    $self->add_synonym( $xref_id, $syn );
  }

  return;
}    ## sub add_multiple_synonyms

=head2 add_synonyms_for_hgnc_vgnc
  Arg [1]    : hashref : source_id, name, species_id, dead, alias
  Description: Specialized class to add synonyms from HGNC and VGNC data
  Return type: N/A
  Caller     : internal
=cut

sub add_synonyms_for_hgnc_vgnc {
  my ( $self, $ref_arg ) = @_;

  my $source_id    = $ref_arg->{source_id};
  my $name         = $ref_arg->{name};
  my $species_id   = $ref_arg->{species_id};
  my $dead_string  = $ref_arg->{dead};
  my $alias_string = $ref_arg->{alias};

  # dead name, add to synonym
  if ( defined $dead_string ) {
    $dead_string =~ s/"//xg;
    my @dead_array = split( ',\s', $dead_string );
    foreach my $dead (@dead_array) {
      $self->add_to_syn( $name, $source_id, $dead, $species_id );
    }
  }

  # alias name, add to synonym
  if ( defined $alias_string ) {
    $alias_string =~ s/"//xg;
    my @alias_array = split( ',\s', $alias_string );
    foreach my $alias (@alias_array) {
      $self->add_to_syn( $name, $source_id, $alias, $species_id );
    }
  }

  return;
} ## end sub add_synonyms_for_hgnc_vgnc

=head2 get_label_to_acc
  Arg [1]    : description
  Arg [2]    : species ID
  Arg [3]    : source priority description
  Description: Create a hash that uses the label as a key and the acc as the
               value. Also add synonyms for these as keys.
  Return type: Hashref
  Caller     : internal

=cut

sub get_label_to_acc {
  my ( $self, $name, $species_id, $prio_desc ) = @_;
  my %hash1 = ();

  my $sql = (<<"GLA");
  SELECT  xref.accession, xref.label
  FROM xref, source
  WHERE
    source.name LIKE ? AND
    xref.source_id = source.source_id
GLA
  my @sql_params = ( $name . '%' );
  if ( defined $prio_desc ) {
    $sql .= " AND source.priority_description LIKE ?";
    push @sql_params, $prio_desc;
  }
  if ( defined $species_id ) {
    $sql .= " AND xref.species_id = ?";
    push @sql_params, $species_id;
  }
  my $sub_sth = $self->dbi->prepare_cached($sql);

  $sub_sth->execute(@sql_params);
  while ( my @row = $sub_sth->fetchrow_array() ) {
    $hash1{ $row[1] } = $row[0];
  }

  # Remember synonyms
  $sql = (<<"GLS");
  SELECT  xref.accession, synonym.synonym
  FROM xref, source, synonym
  WHERE
    synonym.xref_id = xref.xref_id AND
    source.name LIKE ? AND
    xref.source_id = source.source_id
GLS

  @sql_params = ( $name . '%' );
  if ( defined $prio_desc ) {
    $sql .= " AND source.priority_description LIKE ?";
    push @sql_params, $prio_desc;
  }
  if ( defined $species_id ) {
    $sql .= " AND xref.species_id  = ?";
    push @sql_params, $species_id;
  }
  $sub_sth = $self->dbi->prepare_cached($sql);

  $sub_sth->execute(@sql_params);
  while ( my @row = $sub_sth->fetchrow_array() ) {
    $hash1{ $row[1] } = $row[0];
  }

  return \%hash1;
} ## end sub get_label_to_acc

=head2 get_acc_to_label
  Arg [1]    : description
  Arg [2]    : species ID
  Arg [3]    : source priority description
  Description: Create a hash that uses the accession as a key and the label as
               the value.
  Return type: Hashref
  Caller     : internal

=cut

sub get_acc_to_label {
  my ( $self, $name, $species_id, $prio_desc ) = @_;
  my %hash1 = ();

  my $sql = (<<"GLA");
  SELECT  xref.accession, xref.label
  FROM xref, source
  WHERE
    source.name LIKE ? AND
    xref.source_id = source.source_id
GLA

  my @sql_params = ( $name . '%' );
  if ( defined $prio_desc ) {
    $sql .= " AND source.priority_description LIKE ?";
    push @sql_params, $prio_desc;
  }
  if ( defined $species_id ) {
    $sql .= " AND xref.species_id  = ?";
    push @sql_params, $species_id;
  }
  my $sub_sth = $self->dbi->prepare_cached($sql);

  $sub_sth->execute(@sql_params);
  while ( my @row = $sub_sth->fetchrow_array() ) {
    $hash1{ $row[0] } = $row[1];
  }

  return \%hash1;
} ## end sub get_acc_to_label

=head2 get_label_to_desc
  Arg [1]    : description
  Arg [2]    : species ID
  Arg [3]    : source priority description
  Description: Create a hash that uses the label as a key and the desc as the
               value. Also add synonyms for these as keys.
  Return type: Hashref
  Caller     : internal

=cut

sub get_label_to_desc {
  my ( $self, $name, $species_id, $prio_desc ) = @_;
  my %hash1 = ();

  my $sql = (<<"GDH");
  SELECT xref.description, xref.label
  FROM xref, source
  WHERE
    source.name LIKE ? AND
    xref.source_id = source.source_id
GDH

  my @sql_params = ( $name . '%' );
  if ( defined $prio_desc ) {
    $sql .= " AND source.priority_description LIKE ?";
    push @sql_params, $prio_desc;
  }
  if ( defined $species_id ) {
    $sql .= " and xref.species_id  = ?";
    push @sql_params, $species_id;
  }
  my $sub_sth = $self->dbi->prepare_cached($sql);

  $sub_sth->execute(@sql_params);
  while ( my @row = $sub_sth->fetchrow_array() ) {
    $hash1{ $row[1] } = $row[0];
  }

  # Also include the synonyms
  my $syn_sql = (<<"GDS");
  SELECT xref.description, synonym.synonym
  FROM xref, source, synonym
  WHERE
    synonym.xref_id = xref.xref_id AND
    source.name LIKE ? AND
    xref.source_id = source.source_id
GDS

  @sql_params = ( $name . '%' );
  if ( defined $prio_desc ) {
    $syn_sql .= " AND source.priority_description LIKE ?";
    push @sql_params, $prio_desc;
  }
  if ( defined $species_id ) {
    $syn_sql .= " AND xref.species_id  = ?";
    push @sql_params, $species_id;
  }
  $sub_sth = $self->dbi->prepare_cached($syn_sql);

  $sub_sth->execute(@sql_params);
  while ( my @row = $sub_sth->fetchrow_array() ) {
    $hash1{ $row[1] } = $row[0];
  }

  return \%hash1;
} ## end sub get_label_to_desc

=head2 set_release
  Arg [1]    : source ID
  Arg [2]    : source release
  Description: Set release for a particular source_id.
  Return type:
  Caller     : internal

=cut

sub set_release {
  my ( $self, $source_id, $s_release ) = @_;

  my $sth = $self->dbi->prepare_cached(
                'UPDATE source SET source_release=? WHERE source_id=?');

  if ($verbose) {
    print
      "Setting release to '$s_release' for source ID '$source_id'\n";
  }

  $sth->execute( $s_release, $source_id );

  return;
}

=head2 get_dependent_mappings
  Arg [1]    : source_id
  Description: create a hash of all the dependent mapping that exist for a given
               source_id of the format {master_xref_id|dependent_xref_id}
  Return type:
  Caller     : internal

=cut

sub get_dependent_mappings {
  my $self      = shift;
  my $source_id = shift;

  my $sql = (<<"GDM");
  SELECT  d.master_xref_id, d.dependent_xref_id, d.linkage_annotation
  FROM dependent_xref d, xref x
  WHERE
    x.xref_id = d.dependent_xref_id AND
    x.source_id = ?
GDM
  my $sth = $self->dbi->prepare_cached($sql);
  $sth->execute($source_id);
  my $master_xref;
  my $dependent_xref;
  my $linkage;
  $sth->bind_columns( \$master_xref, \$dependent_xref, \$linkage );
  while ( $sth->fetch ) {
    $xref_dependent_mapped{"$master_xref|$dependent_xref"} = $linkage;
  }

  return;
}

=head2 get_ext_synonyms
  Arg [1]    : source name
  Description: Create a hashref that uses the accession and labels for keys and an
               array of the synonyms as the values
  Return type: Hashref
  Caller     : internal

=cut

sub get_ext_synonyms {
  my $self        = shift;
  my $source_name = shift;

  my %ext_syns;
  my %seen; # can be in more than once fro each type of external source.
  my $separator = qw{:};

  my $sql = (<<"GES");
  SELECT  x.accession, x.label, sy.synonym
  FROM xref x, source so, synonym sy
  WHERE x.xref_id = sy.xref_id AND
    so.source_id = x.source_id AND
    so.name LIKE ?
GES
  my $sth = $self->dbi->prepare_cached($sql);

  $sth->execute('$source_name');
  my ( $acc, $label, $syn );
  $sth->bind_columns( \$acc, \$label, \$syn );

  my $count = 0;
  while ( $sth->fetch ) {
    if ( !( defined $seen{ $acc . $separator . $syn } ) ) {
      push @{ $ext_syns{$acc} },   $syn;
      push @{ $ext_syns{$label} }, $syn;
      $count++;
    }
    $seen{ $acc . $separator . $syn } = 1;
  }

  return \%ext_syns;

} ## end sub get_ext_synonyms

=head2 parsing_finished_store_data
  Description: Store data needed to be able to revert to same stage as after parsing
  Return type:
  Caller     : internal

  Notes      : Store max id for

    gene/transcript/translation_direct_xref     general_xref_id  #Does this change??
    xref                                        xref_id
    dependent_xref                              object_xref_id is all null
    go_xref                                     object_xref_id
    object_xref                                 object_xref_id
    identity_xref                               object_xref_id

=cut

sub parsing_finished_store_data {
  my $self = shift;

  my %table_and_key = (
          'xref'        => 'SELECT MAX(xref_id) FROM xref',
          'object_xref' => 'SELECT MAX(object_xref_id) FROM object_xref'
  );

  foreach my $table ( keys %table_and_key ) {
    my $sth = $self->dbi->prepare_cached( $table_and_key{$table} );
    $sth->execute;
    my $max_val;
    $sth->bind_columns( \$max_val );
    $sth->fetch;
    $self->add_meta_pair( 'PARSED_' . $table . '_id', $max_val || 1 );
    $sth->finish();
  }
  return;
}

=head2 get_meta_value

  Arg [1]    : key
  Description: Return metadata value
  Return type: integer or string
  Exceptions : If argument is not provided
  Caller     : Bio::EnsEMBL::Xref::Mapper

=cut

sub get_meta_value {
  my ( $self, $key ) = @_;
  confess 'Need to specify the key' unless defined $key;

  my $sth = $self->dbi->prepare_cached(
    'SELECT meta_value FROM meta WHERE meta_key LIKE ? ORDER BY meta_id'
  );
  $sth->execute($key);
  my $value;
  $sth->bind_columns( \$value );
  while ( $sth->fetch ) {    # get the last one
  }

  return $value;
}

=head2 update_process_status

  Arg [1]    : Scalar; the new status
  Description: Update process status
  Returntype : none
  Exceptions : If insertion fails or argument is not provided

=cut

sub update_process_status {
  my ( $self, $value ) = @_;
  confess 'Need to specify a value' unless defined $value;

  my $sth = $self->dbi->prepare_cached(
          'INSERT INTO process_status (status, date) VALUES(?, NOW())');
  $sth->execute($value) or confess $self->dbi->errstr() . "\n $value\n";

  return;
}

=head2 xref_latest_status

  Arg []     : none
  Description: Get latest process status
  Returntype : none
  Exceptions : none

=cut

sub xref_latest_status {
  my $self = shift;

  my $sth = $self->dbi->prepare_cached(
             'SELECT id, status, date FROM process_status ORDER BY id');
  $sth->execute();

  my ( $id, $status, $date );
  $sth->bind_columns( \$id, \$status, \$date );
  while ( $sth->fetch ) { }    # get the last one

  return $status;
}

=head2 clean_up

=cut

sub clean_up {
  my ( $self, $stats, $keep_core_data ) = @_;

  # remove all object_xref, identity_xref  entries
  my $sth = $self->dbi->prepare_cached('TRUNCATE table object_xref');
  $sth->execute();

  $sth = $self->dbi->prepare_cached('TRUNCATE table go_xref');
  $sth->execute();

  $sth = $self->dbi->prepare_cached('TRUNCATE table identity_xref');
  $sth->execute();

  # remove all xrefs after PARSED_xref_id
  # set dumped to NULL fro all xrefs.
  my $max_xref_id = $self->get_meta_value('PARSED_xref_id');
  if ($max_xref_id) {
    $sth = $self->dbi->prepare_cached(
                       "DELETE from xref where xref_id > $max_xref_id");
    $sth->execute();
  }

  $sth = $self->dbi->prepare_cached('UPDATE xref set dumped = null');
  $sth->execute();

  $sth = $self->dbi->prepare_cached('TRUNCATE display_xref_priority');
  $sth->execute();

  $sth = $self->dbi->prepare_cached('TRUNCATE gene_desc_priority');
  $sth->execute();

  unless ($keep_core_data) {
    # remove all from core_info tables
    #   gene_transcript_translation
    #   [gene/transcript/translation]_stable_id
    #
    $sth = $self->dbi->prepare_cached(
                                'TRUNCATE gene_transcript_translation');
    $sth->execute();

    $sth = $self->dbi->prepare_cached('TRUNCATE gene_stable_id');
    $sth->execute();

    $sth = $self->dbi->prepare_cached('TRUNCATE transcript_stable_id');
    $sth->execute();

    $sth = $self->dbi->prepare_cached('TRUNCATE translation_stable_id');
    $sth->execute();
  }

  return;
} ## end sub clean_up

=head2 remove_mapping_data

=cut

sub remove_mapping_data {
  my $self = shift;

  my $sth = $self->dbi->prepare_cached('TRUNCATE mapping_jobs');
  $sth->execute();

  $sth = $self->dbi->prepare_cached('TRUNCATE mapping');
  $sth->execute();

  $sth = $self->dbi->prepare_cached('TRUNCATE alt_allele');
  $sth->execute();

  $sth = $self->dbi->prepare_cached('TRUNCATE source_mapping_method');
  $sth->execute();

  return;
}

=head2 update_mapping_jobs_status

=cut

sub update_mapping_jobs_status {
  my ( $self, $status ) = @_;
  confess 'Status not given' unless defined $status;

  my $sth =
    $self->dbi->prepare_cached('UPDATE mapping_jobs set status = ?');
  $sth->execute($status) or
    confess $self->dbi->errstr() . "\n $status\n";

  return;
}

=head2 process_alt_alleles

=cut

sub process_alt_alleles {
  my $self = shift;

# ALL are on the Gene level now. This may change but for now it is okay.
  my ( $alt_to_ref, $ref_to_alts ) = $self->_get_alt_allele_hashes();

#
# Move the xrefs on to the reference Gene.
# NOTE: Igonore used as the xref might already be on this Gene already and we do not want it to crash
#
  my $move_sql = (<<'MOVE');
UPDATE IGNORE object_xref ox, xref x, source s 
  SET ox.ensembl_id = ? 
    WHERE x.source_id = s.source_id AND 
          ox.xref_id = x.xref_id AND
          ox.ensembl_id = ? AND
          ox.ensembl_object_type = 'Gene' AND
          ox.ox_status = 'DUMP_OUT' AND 
          s.name in (
MOVE
  $move_sql .=
    "'" . join( "', '", @{ $self->get_gene_specific_list() } ) . "')";

  print "MOVE SQL\n$move_sql\n";

#
# Now where it was already on the Gene the ignore will have stopped the move
# so we now want to just remove those ones as they already exist.
#
  my $del_ix_sql = (<<'DIX');
DELETE ix 
  FROM identity_xref ix, object_xref ox, xref x, source s 
    WHERE x.source_id = s.source_id AND
          ox.object_xref_id = ix.object_xref_id AND
          ox.xref_id = x.xref_id AND 
          ox.ensembl_id = ? AND 
          ox.ensembl_object_type = 'Gene' AND 
          ox.ox_status = 'DUMP_OUT' AND
           s.name in (
DIX
  $del_ix_sql .=
    "'" . join( "', '", @{ $self->get_gene_specific_list() } ) . "')";

  my $del_sql = (<<'DEL');
DELETE ox 
  FROM object_xref ox, xref x, source s 
    WHERE x.source_id = s.source_id AND
          ox.xref_id = x.xref_id AND 
          ox.ensembl_id = ? AND 
          ox.ensembl_object_type = 'Gene' AND 
          ox.ox_status = 'DUMP_OUT' AND
           s.name in (
DEL
  $del_sql .=
    "'" . join( "', '", @{ $self->get_gene_specific_list() } ) . "')";

  my $move_sth = $self->dbi->prepare_cached($move_sql) or
    confess "$move_sql cannot be prepared";
  my $del_ix_sth = $self->dbi->prepare_cached($del_ix_sql) or
    confess "$del_ix_sql cannot be prepared";
  my $del_sth = $self->dbi->prepare_cached($del_sql) or
    confess "$del_sql cannot be prepared";

  my ( $move_count, $del_ix_count, $del_ox_count ) = ( 0, 0, 0 );
  foreach my $key ( keys %$alt_to_ref ) {
    $move_sth->execute( $alt_to_ref->{$key}, $key );
    $move_count += $move_sth->rows;

    $del_ix_sth->execute($key);
    $del_ix_count += $del_ix_sth->rows;

    $del_sth->execute($key);
    $del_ox_count += $del_sth->rows;
  }
  $move_sth->finish;
  $del_sth->finish;
  $del_ix_sth->finish;

  print
"Number of rows:- moved = $move_count, identitys deleted = $del_ix_count, object_xrefs deleted = $del_ox_count\n";
#
# Now we have all the data on the reference Gene we want to copy all the data
# onto the alt alleles.
#

  my $get_data_sql = (<<'GET');
SELECT ox.object_xref_id, ox.ensembl_object_type, ox.xref_id, ox.linkage_annotation, 
       ox.linkage_type, ox.ox_status, ox.unused_priority, ox.master_xref_id,
       ix.query_identity, ix.target_identity, ix.hit_start, ix.hit_end,
       ix.translation_start, ix.translation_end, ix.cigar_line, ix.score, ix.evalue
  FROM xref x, source s, object_xref ox 
    LEFT JOIN identity_xref ix ON ox.object_xref_id =ix.object_xref_id 
      WHERE  x.source_id = s.source_id AND
             ox.xref_id = x.xref_id AND
             ox.ensembl_id = ? AND
             ox.ox_status = 'DUMP_OUT' AND
             ox.ensembl_object_type = 'Gene' AND
              s.name in (
GET
  $get_data_sql .=
    "'" . join( "', '", @{ $self->get_gene_specific_list() } ) . "')";
  my $get_data_sth = $self->dbi->prepare_cached($get_data_sql) or
    confess "Could not prepare $get_data_sql";

  my $insert_object_xref_sql = (<<'INO');
INSERT INTO object_xref (object_xref_id, ensembl_id, ensembl_object_type, xref_id, linkage_annotation, 
            linkage_type, ox_status, unused_priority, master_xref_id) 
       VALUES (?, ?, ?, ?, ?, ?, ?, ?, ?)
INO
  my $insert_ox_sth =
    $self->dbi->prepare_cached($insert_object_xref_sql) or
    confess "Could not prepare $insert_object_xref_sql";

  my $insert_identity_xref_sql = (<<'INI');
INSERT INTO identity_xref (object_xref_id, query_identity, target_identity, hit_start, hit_end,
            translation_start, translation_end, cigar_line, score, evalue ) 
        VALUES (?, ?, ?, ?, ?, ?, ?, ?, ?, ?)
INI
  my $insert_ix_sth =
    $self->dbi->prepare_cached($insert_identity_xref_sql) or
    confess "Could not prepare $insert_identity_xref_sql";

  my $max_object_xref_id;
  my $sth = $self->dbi->prepare_cached(
                         'SELECT MAX(object_xref_id) FROM object_xref');
  $sth->execute();
  $sth->bind_columns( \$max_object_xref_id );
  $sth->fetch;
  confess 'Problem getting max object_xref_id'
    if not defined $max_object_xref_id or
    not $max_object_xref_id;

  $max_object_xref_id++;

  my ( $added_count, $ignored ) = ( 0, 0 );
  foreach my $key ( keys %$ref_to_alts ) {
    $get_data_sth->execute($key);
    my ( $object_xref_id,    $ensembl_object_type,
         $xref_id,           $linkage_annotation,
         $linkage_type,      $ox_status,
         $unused_priority,   $master_xref_id,
         $query_identity,    $target_identity,
         $hit_start,         $hit_end,
         $translation_start, $translation_end,
         $cigar_line,        $score,
         $evalue );

    $get_data_sth->bind_columns( \$object_xref_id,
                                 \$ensembl_object_type,
                                 \$xref_id,
                                 \$linkage_annotation,
                                 \$linkage_type,
                                 \$ox_status,
                                 \$unused_priority,
                                 \$master_xref_id,
                                 \$query_identity,
                                 \$target_identity,
                                 \$hit_start,
                                 \$hit_end,
                                 \$translation_start,
                                 \$translation_end,
                                 \$cigar_line,
                                 \$score,
                                 \$evalue );

    while ( $get_data_sth->fetch() ) {
      foreach my $alt ( @{ $ref_to_alts->{$key} } ) {
        $max_object_xref_id++;
        $insert_ox_sth->execute( $max_object_xref_id,  $alt,
                                 $ensembl_object_type, $xref_id,
                                 $linkage_annotation,  $linkage_type,
                                 $ox_status,           $unused_priority,
                                 $master_xref_id ) or
          confess 'Could not insert object_xref data';

        # ONLY add identity xref if object_xref was added successfully.
        if ( $insert_ox_sth->rows ) {
          $added_count++;
          $insert_ix_sth->execute( $max_object_xref_id,
                                   $query_identity,
                                   $target_identity,
                                   $hit_start,
                                   $hit_end,
                                   $translation_start,
                                   $translation_end,
                                   $cigar_line,
                                   $score,
                                   $evalue ) or
            confess 'Could not insert identity_xref data';
        }
        else {
          $ignored++;
        }
      } ## end foreach my $alt ( @{ $ref_to_alts...})
    } ## end while ( $get_data_sth->fetch...)
  } ## end foreach my $key ( keys %$ref_to_alts)

  return ( $added_count, $ignored );
} ## end sub process_alt_alleles

#
# These sources should be on the gene, even if they are mapped transcript or translation.
# We define which ones are to be moved here
#

=head2 get_gene_specific_list

=cut

sub get_gene_specific_list {
  my $self = shift;

  my @list =
    qw(DBASS3 DBASS5 EntrezGene miRBase RFAM TRNASCAN_SE RNAMMER UniGene Uniprot_gn WikiGene MIM_GENE MIM_MORBID HGNC MGI ZFIN_ID FlyBaseName_gene RGD SGD_GENE VGNC wormbase_gseqname wormbase_locus Xenbase);

  # Check the sources are used in the database considered
  my ( @used_list, $sql, $sth, $count );
  foreach my $source (@list) {
    $sql =
"SELECT COUNT(*) FROM xref x, source s WHERE s.source_id = x.source_id AND s.name = ?";
    $sth = $self->dbi->prepare_cached($sql);
    $sth->execute($source);

    $sth->bind_columns( \$count );
    $sth->fetch();

    push @used_list, $source if $count > 0;
  }

  return \@used_list;
}

=head2 get_refseq_sources

=cut 

sub get_refseq_sources {
  my $self = shift;

  return { NM => 'RefSeq_mRNA',
           NR => 'RefSeq_ncRNA',
           XM => 'RefSeq_mRNA_predicted',
           XR => 'RefSeq_ncRNA_predicted',
           NP => 'RefSeq_peptide',
           XP => 'RefSeq_peptide_predicted', };
}

=head2 _update_xref_info_type
  Arg [1]    : xref ID
  Arg [2]    : info type
  Description: Update info_type of an existing xref
  Return type:
  Exceptions : confess if UPDATE fails
  Caller     : internal

=cut

sub _update_xref_info_type {
  my ( $self, $xref_id, $info_type ) = @_;

  my $sth = $self->dbi->prepare_cached(
                         'UPDATE xref SET info_type=? WHERE xref_id=?');
  if ( !$sth->execute( $info_type, $xref_id ) ) {
    confess $self->dbi->errstr() . "\n $xref_id\n $info_type\n\n";
  }

  return;
}

=head2 _add_pair
  Arg [1]    : source ID
  Arg [2]    : accession
  Arg [3]    : refseq dna/pep pair
  Description: Create a pair entry. refseq dna/pep pairs usually
  Return type:
  Exceptions : confess if INSERT fails
  Caller     : internal

=cut

sub _add_pair {
  my ( $self, $source_id, $accession, $pair ) = @_;

  my $pair_sth = $self->dbi->prepare_cached(
'INSERT INTO pairs (source_id, accession1, accession2) VALUES(?,?,?)' );

  # Add the pair and confess if it fails
  $pair_sth->execute( $source_id, $accession, $pair ) or
    confess $self->dbi->errstr() .
    "\n $source_id\t$\t$accession\t$pair\n";

  return;
}

=head2 _add_primary_xref
  Arg [1]    : xref ID
  Arg [2]    : sequence
  Arg [3]    : sequence type
  Arg [4]    : status
  Description: Create an primary_xref entry.
  Return type: integer
  Exceptions :confess if INSERT fails
  Caller     : internal

=cut

sub _add_primary_xref {
  my ( $self, $xref_id, $sequence, $sequence_type, $status ) = @_;

  my $add_primary_xref_sth = $self->dbi->prepare_cached(
                           'INSERT INTO primary_xref VALUES (?,?,?,?)');

  # Add the xref and confess if it fails
  $add_primary_xref_sth->execute( $xref_id,       $sequence,
                                  $sequence_type, $status ) or
    confess $self->dbi->errstr() .
    "\n $xref_id\t$sequence_type\t$status\n";

  return $add_primary_xref_sth->{'mysql_insertid'};
}

=head2 _update_primary_xref_sequence
  Arg [1]    : xref ID
  Arg [2]    : sequence
  Description: Update primary_xref sequence for matching xref_id
  Return type:
  Caller     : internal

=cut

sub _update_primary_xref_sequence {
  my ( $self, $xref_id, $sequence ) = @_;

  my $sth = $self->dbi->prepare_cached(
                  'UPDATE primary_xref SET sequence=? WHERE xref_id=?');

  $sth->execute( $sequence, $xref_id ) or
    confess $self->dbi->errstr() . "\n $xref_id\n $sequence\n\n";

  return;
}    ## sub _update_primary_xref_sequence

=head2 _update_xref_label
  Arg [1]    : xref ID
  Arg [2]    : label
  Description: Update xref label for matching xref_id
  Return type:
  Exceptions : confess on a failed UPDATE
  Caller     : internal

=cut

sub _update_xref_label {
  my ( $self, $xref_id, $label ) = @_;

  my $sth = $self->dbi->prepare_cached(
                             'UPDATE xref SET label=? WHERE xref_id=?');

  $sth->execute( $label, $xref_id ) or
    confess $self->dbi->errstr() . "\n $xref_id\n $label\n\n";

  return;
}    ## sub _update_xref_label

=head2 _update_xref_description
  Arg [1]    : xref ID
  Arg [2]    : description
  Description: Update xref dfescription for matching xref_id
  Return type:
  Exceptions : confess on a failed UPDATE
  Caller     : internal

=cut

sub _update_xref_description {
  my ( $self, $xref_id, $description ) = @_;

  my $sth = $self->dbi->prepare_cached(
                       'UPDATE xref SET description=? WHERE xref_id=?');

  $sth->execute( $description, $xref_id ) or
    confess $self->dbi->errstr() . "\n $xref_id\n $description\n\n";

  return;
}    ## sub _update_xref_description

#
# In case we have alt alleles with xefs, these will be direct ones
# we need to move all xrefs on to the reference
#

=head2 _get_alt_allele_hashes

=cut

sub _get_alt_allele_hashes {
  my $self = shift;

  my %alt_to_ref;
  my %ref_to_alts;

  my $sth = $self->dbi->prepare_cached(
'SELECT alt_allele_id, gene_id, is_reference FROM alt_allele ORDER BY alt_allele_id, is_reference DESC'
  );
  $sth->execute();

  my ( $alt_allele_id, $gene_id, $is_ref );
  $sth->bind_columns( \$alt_allele_id, \$gene_id, \$is_ref );

  my $last_alt_allele = 0;
  my $ref_gene;
  while ( $sth->fetch() ) {
    if ( $alt_allele_id != $last_alt_allele ) {
# use the first non-reference gene if there is no reference gene in an alt_allele
      $ref_gene = $gene_id;
    }
    else {
      $alt_to_ref{$gene_id} = $ref_gene;
      push @{ $ref_to_alts{$ref_gene} }, $gene_id;
    }
    $last_alt_allele = $alt_allele_id;
  }
  $sth->finish;

  return \%alt_to_ref, \%ref_to_alts;
} ## end sub _get_alt_allele_hashes


=head2 _update_xref_description
  Description: Refseq sources to consider. Prefixes not in this list will be ignored.
               To be used by RefSeq parsers
  Return type: hashref
  Caller     : internal

=cut

sub get_refseq_sources {
  return {
      NM => 'RefSeq_mRNA',
      NR => 'RefSeq_ncRNA',
      XM => 'RefSeq_mRNA_predicted',
      XR => 'RefSeq_ncRNA_predicted',
      NP => 'RefSeq_peptide',
      XP => 'RefSeq_peptide_predicted',
  };
}



1;
<|MERGE_RESOLUTION|>--- conflicted
+++ resolved
@@ -848,32 +848,6 @@
   return $exists;
 }
 
-<<<<<<< HEAD
-=head2 get_taxonomy_from_species_id
-  Arg [1]    : species ID
-  Description: Get the taxon id for a particular species id
-  Return type: Hashref
-  Caller     : internal
-
-=cut
-
-sub get_taxonomy_from_species_id {
-  my ( $self, $species_id ) = @_;
-  my %hash;
-
-  my $sth = $self->dbi->prepare_cached(
-                "SELECT taxonomy_id FROM species WHERE species_id = ?");
-  $sth->execute($species_id) or croak( $self->dbi->errstr() );
-
-  while ( my @row = $sth->fetchrow_array() ) {
-    $hash{ $row[0] } = 1;
-  }
-
-  return \%hash;
-}
-
-=======
->>>>>>> 79deccf5
 =head2 get_direct_xref
   Arg [1]    : stable ID
   Arg [2]    : ensembl object type (Gene, Transcript, Translation)
@@ -2501,17 +2475,4 @@
 
 =cut
 
-sub get_refseq_sources {
-  return {
-      NM => 'RefSeq_mRNA',
-      NR => 'RefSeq_ncRNA',
-      XM => 'RefSeq_mRNA_predicted',
-      XR => 'RefSeq_ncRNA_predicted',
-      NP => 'RefSeq_peptide',
-      XP => 'RefSeq_peptide_predicted',
-  };
-}
-
-
-
 1;
