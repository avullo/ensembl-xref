
=head1 LICENSE

See the NOTICE file distributed with this work for additional information
regarding copyright ownership.
Licensed under the Apache License, Version 2.0 (the "License");
you may not use this file except in compliance with the License.
You may obtain a copy of the License at

     http://www.apache.org/licenses/LICENSE-2.0

Unless required by applicable law or agreed to in writing, software
distributed under the License is distributed on an "AS IS" BASIS,
WITHOUT WARRANTIES OR CONDITIONS OF ANY KIND, either express or implied.
See the License for the specific language governing permissions and
limitations under the License.

=cut

=head1 CONTACT

  Please email comments or questions to the public Ensembl
  developers list at <http://lists.ensembl.org/mailman/listinfo/dev>.

  Questions may also be sent to the Ensembl help desk at
  <http://www.ensembl.org/Help/Contact>.

=head1 DESCRIPTION

Given one or several FTP or HTTP URIs, download them.  If a URI is
for a file or MySQL connection, then these will be ignored.  For
FTP, standard shell file name globbing is allowed (but not regular
expressions).  HTTP downloads are deferred to Bio::EnsEMB::Utils::Net

=cut

package Bio::EnsEMBL::Xref::FetchFiles;

use strict;
use warnings;

<<<<<<< HEAD
=======
# Given one or several FTP or HTTP URIs, download them.  If an URI is
# for a file or MySQL connection, then these will be ignored.  For
# FTP, standard shell file name globbing is allowed (but not regular
# expressions).  HTTP does not allow file name globbing.  The routine
# returns a list of successfully downloaded local files or an empty list
# if there was an error.

>>>>>>> 9dc4af8e
use Carp;
use File::Basename;
use File::Spec::Functions;
use File::Path qw( make_path );
use Net::FTP;
use LWP::UserAgent;
use URI;
use URI::file;
use Text::Glob qw( match_glob );
<<<<<<< HEAD
=======
use LWP::UserAgent;

my $base_dir = File::Spec->curdir();
>>>>>>> 9dc4af8e

sub new {
  my ($proto) = @_;

  my $class = ref $proto || $proto;
  return bless {}, $class;
}

=head2 fetch_files

Arg 1      :  Hashref { 
                dest_dir => $path_for_downloads, 
                user_uris => [$uri,...], 
                deletedownloaded => boolean, # Delete any existing files
                verbose => boolean 
              }
Description:  Given a config, this method selects the relevant client and downloads
              the files from the supplies list of URLs. It uses a dispatch table to choose
              which method to run to fetch. It always tries to reuse existing downloaded
              files - set deletedownloaded if you don't want that to happen
Returntype :  List of paths on the local file system

=cut

sub fetch_files {
<<<<<<< HEAD
  my ($self, $arg_ref) = @_;
=======
  my ( $self, $arg_ref ) = @_;
>>>>>>> 9dc4af8e

  my $dest_dir         = $arg_ref->{dest_dir};
  my $user_uris        = $arg_ref->{user_uris};
  my $deletedownloaded = $arg_ref->{del_down};
<<<<<<< HEAD
  my $verbose          = $arg_ref->{verbose};

  my @processed_files; # to be returned to caller
  my %dispatch = (
    script => \&script_handler,
    file => \&file_handler,
    ftp => \&ftp_handler,
    http => \&http_handler,
    https => \&http_handler,
    mysql => \&script_handler,
  );

  # Ensure there is a folder to receive downloaded files
  make_path($dest_dir); 

  foreach my $stringy_uri (@$user_uris) {
=======
  my $checkdownload    = $arg_ref->{chk_down};
  my $verbose          = $arg_ref->{verbose};

  my @processed_files;

  foreach my $user_uri (@$user_uris) {
>>>>>>> 9dc4af8e
    # Change old-style 'LOCAL:' URIs into 'file:'.
    $stringy_uri =~ s/^LOCAL:/file:/ix;
    my $uri = URI->new($stringy_uri);

<<<<<<< HEAD
    unless (exists $dispatch{$uri->scheme()}) { 
      croak 'Unrecognised fetch method from config file: '.$uri->scheme().' from '.$stringy_uri;
    }
    my $code = $dispatch{$uri->scheme()};
    my @downloaded_files = $self->$code($stringy_uri, $uri, $dest_dir, $deletedownloaded, $verbose);
    push @processed_files, @downloaded_files;
  }

  if (!@processed_files) { croak "No files were downloaded or existed already"; }
  # Validate any compressed files we downloaded
  my @failures;
  foreach my $file (@processed_files) {
    if ($file =~ /\.(gz|Z)$/x) {
      my $cmd = "gzip -t $file";
      my $return = system($cmd);
      if ($return != 0) {
        push @failures, $file;
      }
    }
  }
=======
    if ( $uri->scheme() eq 'script' ) {
      push( @processed_files, $user_uri );
    }
    elsif ( $uri->scheme() eq 'file' ) {

      # Deal with local files.

      $user_uri =~ s/file://x;
      if ( -s $user_uri ) {
        push( @processed_files, $user_uri );
      }
      else {
        printf( "==> Can not find file '%s' (or it is empty)\n",
                $user_uri );
        return ();
      }
    }
    elsif ( $uri->scheme() eq 'ftp' ) {
      # Deal with FTP files.
>>>>>>> 9dc4af8e

  if (@failures) {
    my $error = sprintf "Failed to validate: %s\nThese files have been deleted", join ',',@failures;
    foreach my $doomed (@failures) {
      unlink $doomed;
    }
    confess $error;
  }

  return @processed_files;
}

=head2 script_handler

Description:  A dud function, for the eventuality that we should ever want to
              not do nothing with script-type, mysql-type sources
Caller:       fetch_files

=cut

<<<<<<< HEAD
sub script_handler {
  my ($self, $user_uri) = @_;
  $user_uri =~ s/\Ascript://x;
  return $user_uri;
}
=======
      my $ftp = $self->get_ftp( $uri, 0 );
      if ( !defined($ftp) || !$ftp->can('ls') || !$ftp->ls() ) {
        $ftp = $self->get_ftp( $uri, 1 );
      }
      foreach my $remote_file ( ( @{ $ftp->ls() } ) ) {
        if ( !match_glob( basename( $uri->path() ), $remote_file ) ) {
          next;
        }

        $file_path = catfile( $dest_dir, basename($remote_file) );

        if ( $deletedownloaded && -e $file_path ) {
          if ($verbose) {
            printf( "Deleting '%s'\n", $file_path );
          }
          unlink($file_path);
        }

        if ( $checkdownload && -s $file_path ) {
          if ($verbose) {
            printf( "File '%s' already exists\n", $file_path );
          }
        }
        else {

          if ( -e $file_path ) { unlink($file_path) }

          if ( !-d dirname($file_path) ) {
            if ($verbose) {
              printf( "Creating directory '%s'\n",
                      dirname($file_path) );
            }
            if ( !mkdir( dirname($file_path) ) ) {
              printf( "==> Can not create directory '%s': %s",
                      dirname($file_path), $! );
              return ();
            }
          }

          if ($verbose) {
            printf( "Fetching '%s' (size = %s)\n",
                    $remote_file,
                    $ftp->size($remote_file) || '(unknown)' );
            printf( "Local file is '%s'\n", $file_path );
          }

          if ( !$ftp->get( $remote_file, $file_path ) ) {
            printf( "==> Could not get '%s': %s\n",
                    basename( $uri->path() ), $ftp->message() );
            return ();
          }
        } ## end else [ if ( $checkdownload &&...)]

        if ( $file_path =~ /\.(gz|Z)$/x ) {
          # Read from zcat pipe
          #
          my $cmd = "gzip -t $file_path";
          if ( system($cmd) != 0 ) {
            printf( "system command '%s' failed: %s - " .
                      "Checking of gzip file failed - " .
                      "FILE CORRUPTED ?\n\n",
                    $cmd, $? );

            if ( -e $file_path ) {
              if ($verbose) {
                printf( "Deleting '%s'\n", $file_path );
              }
              unlink($file_path);
            }
            return ();
          }
          else {
            if ($verbose) {
              printf( "'%s' passed (gzip -t) corruption test.\n",
                      $file_path );
            }
          }
        } ## end if ( $file_path =~ /\.(gz|Z)$/x)
        push( @processed_files, $file_path );

      } ## end foreach my $remote_file ( (...))
      if ( !@processed_files ) {
        printf("No files found matching $uri");
      }

    } ## end elsif ( $uri->scheme() eq... [ if ( $uri->scheme() eq...)])
    elsif ( $uri->scheme() eq 'http' || $uri->scheme eq 'https' ) {
      # Deal with HTTP files.

      my $filename = basename( $uri->path() );
      if ( $uri->path eq '' ) { $filename = "index.html"; }

      my $file_path = catfile( $dest_dir, $filename );

      if ( $deletedownloaded && -e $file_path ) {
        if ($verbose) {
          printf( "Deleting '%s'\n", $file_path );
        }
        unlink($file_path);
      }
>>>>>>> 9dc4af8e

=head2 file_handler

Description:  Handles file system paths, by checking if they're present
Caller:       fetch_files

=cut

sub file_handler {
  my ($self, $user_uri) = @_;

<<<<<<< HEAD
  $user_uri =~ s/\Afile://x;
  if ( -s $user_uri ) {
    return $user_uri;
  } else {
    confess "Claimed file does not exist or is empty: $user_uri";
  }
}
=======
      if ( $checkdownload && -s $file_path ) {
        if ($verbose) {
          printf( "File '%s' already exists\n", $file_path );
        }
      }
      else {
>>>>>>> 9dc4af8e

=head2 ftp_handler

Description:  Fetches glob-matchable files from an FTP site. It is able to
              avoid downloading by looking for the expected file.
              Could not be handled in Bio::EnsEMBL::Utils::Net, due to needing
              a manifest of files in order to do glob-matching
Caller:       fetch_files

<<<<<<< HEAD
=cut

sub ftp_handler {
  my ($self, $user_uri, $uri, $dest_dir, $delete, $verbose) = @_;
  
  # In case of single file fetch
  my $path = $self->check_download($dest_dir, basename($uri->path()), $delete, $verbose);
  return $path if defined $path;
  # From here on we are pulling sets of files from the FTP site, either by glob pattern
  # or just getting all of them

  my @ftp_manifest = @{ $self->list_ftp_files($uri) };
=======
        my $http = HTTP::Tiny->new();

        my $response = $http->get( $uri->as_string() );

        if ( !$response->{success} ) {
          printf( "==> Could not get '%s': %s\n",
                  basename( $uri->path() ), $response->{content} );
          return ();
        }
        open my $file_handle, '>', $file_path or
          confess "Couldn't open file $file_path $!";
        print { $file_handle } $response->{content};
        close $file_handle;
      }
>>>>>>> 9dc4af8e

  my @download_manifest; # A buffer of file paths

<<<<<<< HEAD
  my $ftp = $self->get_ftp($uri);

  foreach my $remote_file (@ftp_manifest) {
    # Skip if the pattern in the URI does not match individual files?
    # Probably for removing .. and such
    next if ( !match_glob( basename( $uri->path() ), $remote_file ) );

    my $file_path = $self->check_download($dest_dir, basename($remote_file), $delete, $verbose);
    if ($file_path) {
      push @download_manifest, $file_path;
    } else {
      print "Fetching $remote_file to $dest_dir\n" if $verbose;
      my $status = $ftp->get( $remote_file, catfile( $dest_dir, basename($remote_file)) );
      if ($status) {
        push @download_manifest, catfile($dest_dir,basename($remote_file));
      } else {
        confess "Failed to download $remote_file via FTP: ".$ftp->message();
      }
    }
  }
  $ftp->quit();
  
  return @download_manifest;
}
=======
    } ## end elsif ( $uri->scheme() eq... [ if ( $uri->scheme() eq...)])
    elsif ( $uri->scheme() eq 'mysql' ) {
      # Just leave MySQL data untouched for now.
      push( @processed_files, $user_uri );
    }
    else {
      printf( "==> Unknown URI scheme '%s' in URI '%s'\n",
              $uri->scheme(), $uri->as_string() );
      return ();
    }
  } ## end foreach my $user_uri (@$user_uris)
>>>>>>> 9dc4af8e

=head2 http_handler

<<<<<<< HEAD
Description:  Fetches a single URL. Will check for existing files by default
Caller:       fetch_files

=cut

sub http_handler {
  my ($self, $uri_string, $uri, $dest_dir, $delete, $verbose) = @_;
  my $remote_file_name;
  if ($uri->path eq '/') { $remote_file_name = "index.html"; } # failover to default webpage
  $remote_file_name //= basename($uri->path());

  my $path = $self->check_download($dest_dir, $remote_file_name, $delete, $verbose);
  return $path if defined $path;

  print "Fetching $uri_string\n" if $verbose;
  my $download_path = catfile($dest_dir,$remote_file_name);
  
  my $ua = LWP::UserAgent->new();
  $ua->ssl_opts( verify_hostname => 0);
  my $response = $ua->get($uri_string, ':content_file' => $download_path);
  if (! $response->is_success) {
    confess "Failed when downloading $uri_string with response ".$response->status_line;
=======
sub get_ftp {
  my ( $self, $uri, $passive ) = @_;
  my $ftp;

  if ($passive) {
    $ftp = Net::FTP->new( $uri->host(), 'Debug' => 0, Passive => 1 );
  }
  else {
    $ftp = Net::FTP->new( $uri->host(), 'Debug' => 0 );
>>>>>>> 9dc4af8e
  }

  return $download_path;
}

<<<<<<< HEAD

=head2 get_ftp

Arg 1:        URI::ftp instance
Arg 2:        Passive option for Net::FTP
Arg 3:        FTP user account
Arg 4:        FTP password should it be necessary
Description:  Provides an FTP client configured to download files from the given URI
              It would be a lot more robust if we could use LWP::UserAgent, but this
              code requires an FTP->ls() call, hence a real FTP client is needed
ReturnType:   Net::FTP instance

=cut

sub get_ftp {
  my ($self, $uri, $passive, $user, $pass) = @_;
  my $ftp;
  $passive //= 1; # Default use of passive mode for FTP (better for tight firewalls)
  $user //= 'anonymous';
  $pass //= '-anonymous@';

  $ftp = Net::FTP->new( $uri->host(), Debug => 0, Passive => $passive);

  croak sprintf("Cannot open FTP connection: %s\n", $@) if !defined($ftp);

  my $state = $ftp->login( $user, $pass );
  croak sprintf( "Cannot log in on FTP host: %s\n", $ftp->message() ) if !$state;
=======
  if ( !$ftp->login( 'anonymous', '-anonymous@' ) ) {
    printf( "==> Can not log in on FTP host: %s\n", $ftp->message() );
    return ();
  }

  if ( !$ftp->cwd( dirname( $uri->path() ) ) ) {
    printf( "== Can not change directory to '%s': %s\n",
            dirname( $uri->path() ), $ftp->message() );
    return ();
  }
>>>>>>> 9dc4af8e

  my ($filename, $path, $extras) = fileparse( $uri->path() ); # fileparse is a bit safer than dirname
  $state = $ftp->cwd( $path );

  if (!$state) {
    croak sprintf( "== Can not change directory to '%s': %s\n", $path, $ftp->message() );  
  }
  
  $ftp->binary();
  return $ftp;
} ## end sub get_ftp


=head2 check_download

Arg 1:        Base path
Arg 2:        File name
Arg 3:        Delete? (boolean)
Arg 4:        Verbose (boolean)
Description:  Check filesystem for the downloads we expect from this source
              Optionally clean them up so we can replace them
Returntype:   Path to file - A path means the file exists, undef means it does not.
              It may have been deleted to make the result undef, as per Arg 3

=cut

sub check_download {
  my ($self, $base_path, $filename, $delete, $verbose) = @_;

  my $file_path = catfile($base_path,$filename);
  if (-s $file_path) {
    if ($delete) {
      unlink $file_path;
      print "Deleted $file_path\n" if $verbose;
      return;
    }
    return $file_path;
  } else {
    return;
  }
}


=head2 list_ftp_files

Arg 1:        String URI or URI object
Arg 2:        Any file extension you want removed from the list
Description:  Returns a list of files found in the given FTP directory
              Mainly used to see what species data is available in the Xref pipeline
ReturnType :  Listref of file names

=cut

sub list_ftp_files {
  my ($self, $uri, $suffix) = @_;
  
  if (ref($uri) ne 'URI') {
    $uri = URI->new($uri);
  }
  my $ftp_client = $self->get_ftp($uri);
  my @files;
  @files = $ftp_client->ls()
    or confess sprintf "Cannot list content of FTP site %s at %s: %s", $uri->host, $uri->path, $ftp_client->message;
  $ftp_client->quit;

  foreach my $name (@files) {
    $name =~ s/$suffix//x;
  }
  return \@files;
}

1;<|MERGE_RESOLUTION|>--- conflicted
+++ resolved
@@ -39,16 +39,6 @@
 use strict;
 use warnings;
 
-<<<<<<< HEAD
-=======
-# Given one or several FTP or HTTP URIs, download them.  If an URI is
-# for a file or MySQL connection, then these will be ignored.  For
-# FTP, standard shell file name globbing is allowed (but not regular
-# expressions).  HTTP does not allow file name globbing.  The routine
-# returns a list of successfully downloaded local files or an empty list
-# if there was an error.
-
->>>>>>> 9dc4af8e
 use Carp;
 use File::Basename;
 use File::Spec::Functions;
@@ -58,12 +48,6 @@
 use URI;
 use URI::file;
 use Text::Glob qw( match_glob );
-<<<<<<< HEAD
-=======
-use LWP::UserAgent;
-
-my $base_dir = File::Spec->curdir();
->>>>>>> 9dc4af8e
 
 sub new {
   my ($proto) = @_;
@@ -89,16 +73,10 @@
 =cut
 
 sub fetch_files {
-<<<<<<< HEAD
-  my ($self, $arg_ref) = @_;
-=======
   my ( $self, $arg_ref ) = @_;
->>>>>>> 9dc4af8e
-
   my $dest_dir         = $arg_ref->{dest_dir};
   my $user_uris        = $arg_ref->{user_uris};
   my $deletedownloaded = $arg_ref->{del_down};
-<<<<<<< HEAD
   my $verbose          = $arg_ref->{verbose};
 
   my @processed_files; # to be returned to caller
@@ -115,19 +93,10 @@
   make_path($dest_dir); 
 
   foreach my $stringy_uri (@$user_uris) {
-=======
-  my $checkdownload    = $arg_ref->{chk_down};
-  my $verbose          = $arg_ref->{verbose};
-
-  my @processed_files;
-
-  foreach my $user_uri (@$user_uris) {
->>>>>>> 9dc4af8e
     # Change old-style 'LOCAL:' URIs into 'file:'.
     $stringy_uri =~ s/^LOCAL:/file:/ix;
     my $uri = URI->new($stringy_uri);
 
-<<<<<<< HEAD
     unless (exists $dispatch{$uri->scheme()}) { 
       croak 'Unrecognised fetch method from config file: '.$uri->scheme().' from '.$stringy_uri;
     }
@@ -148,27 +117,6 @@
       }
     }
   }
-=======
-    if ( $uri->scheme() eq 'script' ) {
-      push( @processed_files, $user_uri );
-    }
-    elsif ( $uri->scheme() eq 'file' ) {
-
-      # Deal with local files.
-
-      $user_uri =~ s/file://x;
-      if ( -s $user_uri ) {
-        push( @processed_files, $user_uri );
-      }
-      else {
-        printf( "==> Can not find file '%s' (or it is empty)\n",
-                $user_uri );
-        return ();
-      }
-    }
-    elsif ( $uri->scheme() eq 'ftp' ) {
-      # Deal with FTP files.
->>>>>>> 9dc4af8e
 
   if (@failures) {
     my $error = sprintf "Failed to validate: %s\nThese files have been deleted", join ',',@failures;
@@ -189,114 +137,11 @@
 
 =cut
 
-<<<<<<< HEAD
 sub script_handler {
   my ($self, $user_uri) = @_;
   $user_uri =~ s/\Ascript://x;
   return $user_uri;
 }
-=======
-      my $ftp = $self->get_ftp( $uri, 0 );
-      if ( !defined($ftp) || !$ftp->can('ls') || !$ftp->ls() ) {
-        $ftp = $self->get_ftp( $uri, 1 );
-      }
-      foreach my $remote_file ( ( @{ $ftp->ls() } ) ) {
-        if ( !match_glob( basename( $uri->path() ), $remote_file ) ) {
-          next;
-        }
-
-        $file_path = catfile( $dest_dir, basename($remote_file) );
-
-        if ( $deletedownloaded && -e $file_path ) {
-          if ($verbose) {
-            printf( "Deleting '%s'\n", $file_path );
-          }
-          unlink($file_path);
-        }
-
-        if ( $checkdownload && -s $file_path ) {
-          if ($verbose) {
-            printf( "File '%s' already exists\n", $file_path );
-          }
-        }
-        else {
-
-          if ( -e $file_path ) { unlink($file_path) }
-
-          if ( !-d dirname($file_path) ) {
-            if ($verbose) {
-              printf( "Creating directory '%s'\n",
-                      dirname($file_path) );
-            }
-            if ( !mkdir( dirname($file_path) ) ) {
-              printf( "==> Can not create directory '%s': %s",
-                      dirname($file_path), $! );
-              return ();
-            }
-          }
-
-          if ($verbose) {
-            printf( "Fetching '%s' (size = %s)\n",
-                    $remote_file,
-                    $ftp->size($remote_file) || '(unknown)' );
-            printf( "Local file is '%s'\n", $file_path );
-          }
-
-          if ( !$ftp->get( $remote_file, $file_path ) ) {
-            printf( "==> Could not get '%s': %s\n",
-                    basename( $uri->path() ), $ftp->message() );
-            return ();
-          }
-        } ## end else [ if ( $checkdownload &&...)]
-
-        if ( $file_path =~ /\.(gz|Z)$/x ) {
-          # Read from zcat pipe
-          #
-          my $cmd = "gzip -t $file_path";
-          if ( system($cmd) != 0 ) {
-            printf( "system command '%s' failed: %s - " .
-                      "Checking of gzip file failed - " .
-                      "FILE CORRUPTED ?\n\n",
-                    $cmd, $? );
-
-            if ( -e $file_path ) {
-              if ($verbose) {
-                printf( "Deleting '%s'\n", $file_path );
-              }
-              unlink($file_path);
-            }
-            return ();
-          }
-          else {
-            if ($verbose) {
-              printf( "'%s' passed (gzip -t) corruption test.\n",
-                      $file_path );
-            }
-          }
-        } ## end if ( $file_path =~ /\.(gz|Z)$/x)
-        push( @processed_files, $file_path );
-
-      } ## end foreach my $remote_file ( (...))
-      if ( !@processed_files ) {
-        printf("No files found matching $uri");
-      }
-
-    } ## end elsif ( $uri->scheme() eq... [ if ( $uri->scheme() eq...)])
-    elsif ( $uri->scheme() eq 'http' || $uri->scheme eq 'https' ) {
-      # Deal with HTTP files.
-
-      my $filename = basename( $uri->path() );
-      if ( $uri->path eq '' ) { $filename = "index.html"; }
-
-      my $file_path = catfile( $dest_dir, $filename );
-
-      if ( $deletedownloaded && -e $file_path ) {
-        if ($verbose) {
-          printf( "Deleting '%s'\n", $file_path );
-        }
-        unlink($file_path);
-      }
->>>>>>> 9dc4af8e
 
 =head2 file_handler
 
@@ -308,7 +153,6 @@
 sub file_handler {
   my ($self, $user_uri) = @_;
 
-<<<<<<< HEAD
   $user_uri =~ s/\Afile://x;
   if ( -s $user_uri ) {
     return $user_uri;
@@ -316,14 +160,6 @@
     confess "Claimed file does not exist or is empty: $user_uri";
   }
 }
-=======
-      if ( $checkdownload && -s $file_path ) {
-        if ($verbose) {
-          printf( "File '%s' already exists\n", $file_path );
-        }
-      }
-      else {
->>>>>>> 9dc4af8e
 
 =head2 ftp_handler
 
@@ -333,7 +169,6 @@
               a manifest of files in order to do glob-matching
 Caller:       fetch_files
 
-<<<<<<< HEAD
 =cut
 
 sub ftp_handler {
@@ -346,26 +181,8 @@
   # or just getting all of them
 
   my @ftp_manifest = @{ $self->list_ftp_files($uri) };
-=======
-        my $http = HTTP::Tiny->new();
-
-        my $response = $http->get( $uri->as_string() );
-
-        if ( !$response->{success} ) {
-          printf( "==> Could not get '%s': %s\n",
-                  basename( $uri->path() ), $response->{content} );
-          return ();
-        }
-        open my $file_handle, '>', $file_path or
-          confess "Couldn't open file $file_path $!";
-        print { $file_handle } $response->{content};
-        close $file_handle;
-      }
->>>>>>> 9dc4af8e
 
   my @download_manifest; # A buffer of file paths
-
-<<<<<<< HEAD
   my $ftp = $self->get_ftp($uri);
 
   foreach my $remote_file (@ftp_manifest) {
@@ -390,23 +207,9 @@
   
   return @download_manifest;
 }
-=======
-    } ## end elsif ( $uri->scheme() eq... [ if ( $uri->scheme() eq...)])
-    elsif ( $uri->scheme() eq 'mysql' ) {
-      # Just leave MySQL data untouched for now.
-      push( @processed_files, $user_uri );
-    }
-    else {
-      printf( "==> Unknown URI scheme '%s' in URI '%s'\n",
-              $uri->scheme(), $uri->as_string() );
-      return ();
-    }
-  } ## end foreach my $user_uri (@$user_uris)
->>>>>>> 9dc4af8e
 
 =head2 http_handler
 
-<<<<<<< HEAD
 Description:  Fetches a single URL. Will check for existing files by default
 Caller:       fetch_files
 
@@ -429,23 +232,9 @@
   my $response = $ua->get($uri_string, ':content_file' => $download_path);
   if (! $response->is_success) {
     confess "Failed when downloading $uri_string with response ".$response->status_line;
-=======
-sub get_ftp {
-  my ( $self, $uri, $passive ) = @_;
-  my $ftp;
-
-  if ($passive) {
-    $ftp = Net::FTP->new( $uri->host(), 'Debug' => 0, Passive => 1 );
-  }
-  else {
-    $ftp = Net::FTP->new( $uri->host(), 'Debug' => 0 );
->>>>>>> 9dc4af8e
-  }
 
   return $download_path;
 }
-
-<<<<<<< HEAD
 
 =head2 get_ftp
 
@@ -472,20 +261,10 @@
   croak sprintf("Cannot open FTP connection: %s\n", $@) if !defined($ftp);
 
   my $state = $ftp->login( $user, $pass );
-  croak sprintf( "Cannot log in on FTP host: %s\n", $ftp->message() ) if !$state;
-=======
-  if ( !$ftp->login( 'anonymous', '-anonymous@' ) ) {
-    printf( "==> Can not log in on FTP host: %s\n", $ftp->message() );
-    return ();
-  }
-
-  if ( !$ftp->cwd( dirname( $uri->path() ) ) ) {
-    printf( "== Can not change directory to '%s': %s\n",
-            dirname( $uri->path() ), $ftp->message() );
-    return ();
-  }
->>>>>>> 9dc4af8e
-
+  if (!$state) {
+    croak sprintf( "Cannot log in on FTP host: %s\n", $ftp->message() );
+  }
+  
   my ($filename, $path, $extras) = fileparse( $uri->path() ); # fileparse is a bit safer than dirname
   $state = $ftp->cwd( $path );
 
