=head1 LICENSE

Copyright [1999-2015] Wellcome Trust Sanger Institute and the EMBL-European Bioinformatics Institute
Copyright [2016-2018] EMBL-European Bioinformatics Institute

Licensed under the Apache License, Version 2.0 (the "License");
you may not use this file except in compliance with the License.
You may obtain a copy of the License at

     http://www.apache.org/licenses/LICENSE-2.0

Unless required by applicable law or agreed to in writing, software
distributed under the License is distributed on an "AS IS" BASIS,
WITHOUT WARRANTIES OR CONDITIONS OF ANY KIND, either express or implied.
See the License for the specific language governing permissions and
limitations under the License.

=cut


=head1 CONTACT

  Please email comments or questions to the public Ensembl
  developers list at <http://lists.ensembl.org/mailman/listinfo/dev>.

  Questions may also be sent to the Ensembl help desk at
  <http://www.ensembl.org/Help/Contact>.

=cut

=head1 NAME

Bio::EnsEMBL::Xref::Parser - Base parser

=head1 SYNOPSIS

=head1 DESCRIPTION

=cut

package Bio::EnsEMBL::Xref::Parser;

use strict;
use warnings;

use Carp;

use Bio::EnsEMBL::Utils::Scalar qw(assert_ref);
use Bio::EnsEMBL::Utils::Exception qw(throw warning);

=head1 METHODS

=head2 new

Base constructor

=cut

sub new {
  my ($caller, %args) = @_;

  my $class = ref($caller) || $caller;
  my $self =  bless {
<<<<<<< HEAD
		     source_id    => $args{source_id}, # could croak here
		     species_id   => $args{species_id}, # could croak here
		     species      => $args{species},
		     rel_file     => $args{rel_file},
		     files        => $args{files}, # could croak here
		     dbi          => $args{dbi}, # could croak here
		     dba          => $args{dba},
		     verbose      => $args{verbose} // 0,
		    }, $class;
=======
                      source_id    => $args{source_id},
                      species_id   => $args{species_id},
                      species_name => $args{species},
                      files        => $args{files},
                      dba          => $args{dba},
                      verbose      => $args{verbose} // 0,
                    }, $class;
>>>>>>> cfe4d603

  croak "Need to pass source_id, species_id and files"
    unless defined $self->{source_id} and defined $self->{species_id} and defined $self->{files};

  assert_ref($self->{files}, 'ARRAY');

  return $self;
}

=head2 run

Abstract method, implement in parser subclass

=cut

sub run {
  my $self = shift;

  throw("Cannot call Parser::run abstract method: provide implementation in subclass");
}

1;<|MERGE_RESOLUTION|>--- conflicted
+++ resolved
@@ -61,17 +61,6 @@
 
   my $class = ref($caller) || $caller;
   my $self =  bless {
-<<<<<<< HEAD
-		     source_id    => $args{source_id}, # could croak here
-		     species_id   => $args{species_id}, # could croak here
-		     species      => $args{species},
-		     rel_file     => $args{rel_file},
-		     files        => $args{files}, # could croak here
-		     dbi          => $args{dbi}, # could croak here
-		     dba          => $args{dba},
-		     verbose      => $args{verbose} // 0,
-		    }, $class;
-=======
                       source_id    => $args{source_id},
                       species_id   => $args{species_id},
                       species_name => $args{species},
@@ -79,7 +68,6 @@
                       dba          => $args{dba},
                       verbose      => $args{verbose} // 0,
                     }, $class;
->>>>>>> cfe4d603
 
   croak "Need to pass source_id, species_id and files"
     unless defined $self->{source_id} and defined $self->{species_id} and defined $self->{files};
